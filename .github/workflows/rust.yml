on: push

name: Rust

jobs:
  format:
    name: Format Code
    runs-on: ubuntu-latest
    steps:
<<<<<<< HEAD
      - uses: actions/checkout@v3
      - name: Setup Rust
        run: |
          curl --proto '=https' --tlsv1.2 -sSf https://sh.rustup.rs | sh -s -- -y
          rustup default stable
      - uses: mbrobbel/rustfmt-check@0.3.0
=======
      - uses: actions/checkout@v2
      - uses: actions-rs/toolchain@v1
        with:
          toolchain: stable
          components: rustfmt
          override: true
      - uses: mbrobbel/rustfmt-check@0.5.0
>>>>>>> d4652b2d
        with:
          token: ${{ secrets.GITHUB_TOKEN }}
  static_code_analysis:
    name: Static code analysis
    needs: format
    runs-on: ubuntu-latest
    steps:
      - run: rustup component add clippy rustfmt
      - uses: actions/checkout@v3
      - uses: actions-rs/clippy-check@v1.0.7
        with:
          token: ${{ secrets.GITHUB_TOKEN }}
          args: --all-features -- -D warnings<|MERGE_RESOLUTION|>--- conflicted
+++ resolved
@@ -7,22 +7,12 @@
     name: Format Code
     runs-on: ubuntu-latest
     steps:
-<<<<<<< HEAD
       - uses: actions/checkout@v3
       - name: Setup Rust
         run: |
           curl --proto '=https' --tlsv1.2 -sSf https://sh.rustup.rs | sh -s -- -y
           rustup default stable
-      - uses: mbrobbel/rustfmt-check@0.3.0
-=======
-      - uses: actions/checkout@v2
-      - uses: actions-rs/toolchain@v1
-        with:
-          toolchain: stable
-          components: rustfmt
-          override: true
       - uses: mbrobbel/rustfmt-check@0.5.0
->>>>>>> d4652b2d
         with:
           token: ${{ secrets.GITHUB_TOKEN }}
   static_code_analysis:
