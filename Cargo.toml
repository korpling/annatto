[package]
authors = ["Thomas Krause <thomas.krause@hu-berlin.de>", "Martin Klotz <martin.klotz@hu-berlin.de>"]
edition = "2018"
license = "Apache-2.0"
name = "annatto"
version = "0.1.0"

[dependencies]
<<<<<<< HEAD
anyhow = "1.0"
csv = "1.1"
encoding_rs_io = "0.1.7"
=======
glob = "0.3"
>>>>>>> 7b70365e
graphannis = "2.4.2"
graphannis-core = "2.4.2"
indicatif = "0.16"
itertools = "0.10"
log = "0.4"
ordered-float = {version = "3.4.0", default-features = false}
pest = "2.0"
pest_derive = "2.0"
pyembed = "0.22"
pyo3 = {version = "0.16"}
quick-xml = "0.23"
rayon = "1.1"
regex = "1.4"
rust-embed = {version = "6.3.0", features = ["compression", "interpolate-folder-path"]}
serde = "1.0"
serde_derive = "1.0"
smartstring = "0.2"
structopt = "0.3"
tempfile = "3"
thiserror = "1.0"
toml = "0.5"
xml-rs = "0.8"

[dev-dependencies]
pretty_assertions = "1.3"

[profile.release]
panic = 'abort'

[profile.dev]
panic = 'abort'<|MERGE_RESOLUTION|>--- conflicted
+++ resolved
@@ -6,13 +6,10 @@
 version = "0.1.0"
 
 [dependencies]
-<<<<<<< HEAD
 anyhow = "1.0"
 csv = "1.1"
 encoding_rs_io = "0.1.7"
-=======
 glob = "0.3"
->>>>>>> 7b70365e
 graphannis = "2.4.2"
 graphannis-core = "2.4.2"
 indicatif = "0.16"
