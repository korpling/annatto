[package]
authors = ["Thomas Krause <thomas.krause@hu-berlin.de>", "Martin Klotz <martin.klotz@hu-berlin.de>"]
description = "Converts linguistic data formats based on the graphANNIS data model as intermediate representation and can apply consistency tests."
edition = "2018"
homepage = "https://github.com/korpling/annatto/"
license = "Apache-2.0"
name = "annatto"
repository = "https://github.com/korpling/annatto/"
version = "0.14.0"

[dependencies]
ansi_term = "0.12"
anyhow = "1.0"
clap = {version = "4.0", features = ["derive", "env"]}
console = "0.15"
csv = "1.1"
documented = "0.3.0"
encoding_rs = "0.8"
encoding_rs_io = "0.1.7"
glob = "0.3"
graphannis = "3.3.3"
graphannis-core = "3.3.3"
graphviz-rust = "0.9.0"
indicatif = "0.17"
itertools = "0.12"
lazy_static = "1.4.0"
linked-hash-map = "0.5.6"
log = "0.4"
normpath = "1.1"
ordered-float = {version = "4.1", default-features = false}
pathdiff = "0.2"
percent-encoding = "2.3.1"
pest = "2.7"
pest_derive = "2.0"
quick-xml = "0.34"
rayon = "1.1"
<<<<<<< HEAD
regex = "1.4"
roxmltree = "0.20.0"
=======
regex = "1.10"
>>>>>>> ac5c4df2
serde = "1.0"
serde_derive = "1.0"
struct-field-names-as-array = "0.3.0"
strum = {version = "0.26.2", features = ["derive"]}
tabled = {version = "0.15", features = ["ansi"]}
tempfile = "3"
termimad = "0.29.1"
text-splitter = "0.6.3"
thiserror = "1.0"
toml = "0.8.0"
tracing-subscriber = {version = "0.3", features = ["env-filter"]}
umya-spreadsheet = "~1.1.1"
url = "2.5.2"
xml-rs = "0.8"
zip = "0.6.6"

[dev-dependencies]
assert_cmd = "2.0.11"
insta = {version = "1.26.0", features = ["toml", "filters"]}
pretty_assertions = "1.3"

# Compile some of the dependencies in release mode if when we are ourself in
# "dev" mode (like building debug binaries or running tests)
[profile.dev.package]
graphannis-core.opt-level = 3
graphannis.opt-level = 3
insta.opt-level = 3
similar.opt-level = 3

[profile.release]
panic = 'abort'

[profile.dev]
panic = 'abort'

# generated by 'cargo dist init'
[profile.dist]
debug = true
inherits = "release"
split-debuginfo = "packed"

# Config for 'cargo dist'
[workspace.metadata.dist]
# CI backends to support
ci = "github"
# The installers to generate for each app
installers = []
# Target platforms to build apps for (Rust target-triple syntax)
targets = ["aarch64-apple-darwin", "x86_64-apple-darwin", "x86_64-unknown-linux-gnu", "x86_64-pc-windows-msvc"]
# The preferred cargo-dist version to use in CI (Cargo.toml SemVer syntax)
cargo-dist-version = "0.16.0"
# Publish jobs to run in CI
pr-run-mode = "plan"<|MERGE_RESOLUTION|>--- conflicted
+++ resolved
@@ -1,5 +1,8 @@
 [package]
-authors = ["Thomas Krause <thomas.krause@hu-berlin.de>", "Martin Klotz <martin.klotz@hu-berlin.de>"]
+authors = [
+    "Thomas Krause <thomas.krause@hu-berlin.de>",
+    "Martin Klotz <martin.klotz@hu-berlin.de>",
+]
 description = "Converts linguistic data formats based on the graphANNIS data model as intermediate representation and can apply consistency tests."
 edition = "2018"
 homepage = "https://github.com/korpling/annatto/"
@@ -11,7 +14,7 @@
 [dependencies]
 ansi_term = "0.12"
 anyhow = "1.0"
-clap = {version = "4.0", features = ["derive", "env"]}
+clap = { version = "4.0", features = ["derive", "env"] }
 console = "0.15"
 csv = "1.1"
 documented = "0.3.0"
@@ -27,30 +30,26 @@
 linked-hash-map = "0.5.6"
 log = "0.4"
 normpath = "1.1"
-ordered-float = {version = "4.1", default-features = false}
+ordered-float = { version = "4.1", default-features = false }
 pathdiff = "0.2"
 percent-encoding = "2.3.1"
 pest = "2.7"
 pest_derive = "2.0"
 quick-xml = "0.34"
 rayon = "1.1"
-<<<<<<< HEAD
-regex = "1.4"
+regex = "1.10"
 roxmltree = "0.20.0"
-=======
-regex = "1.10"
->>>>>>> ac5c4df2
 serde = "1.0"
 serde_derive = "1.0"
 struct-field-names-as-array = "0.3.0"
-strum = {version = "0.26.2", features = ["derive"]}
-tabled = {version = "0.15", features = ["ansi"]}
+strum = { version = "0.26.2", features = ["derive"] }
+tabled = { version = "0.15", features = ["ansi"] }
 tempfile = "3"
 termimad = "0.29.1"
 text-splitter = "0.6.3"
 thiserror = "1.0"
 toml = "0.8.0"
-tracing-subscriber = {version = "0.3", features = ["env-filter"]}
+tracing-subscriber = { version = "0.3", features = ["env-filter"] }
 umya-spreadsheet = "~1.1.1"
 url = "2.5.2"
 xml-rs = "0.8"
@@ -58,7 +57,7 @@
 
 [dev-dependencies]
 assert_cmd = "2.0.11"
-insta = {version = "1.26.0", features = ["toml", "filters"]}
+insta = { version = "1.26.0", features = ["toml", "filters"] }
 pretty_assertions = "1.3"
 
 # Compile some of the dependencies in release mode if when we are ourself in
@@ -88,7 +87,12 @@
 # The installers to generate for each app
 installers = []
 # Target platforms to build apps for (Rust target-triple syntax)
-targets = ["aarch64-apple-darwin", "x86_64-apple-darwin", "x86_64-unknown-linux-gnu", "x86_64-pc-windows-msvc"]
+targets = [
+    "aarch64-apple-darwin",
+    "x86_64-apple-darwin",
+    "x86_64-unknown-linux-gnu",
+    "x86_64-pc-windows-msvc",
+]
 # The preferred cargo-dist version to use in CI (Cargo.toml SemVer syntax)
 cargo-dist-version = "0.16.0"
 # Publish jobs to run in CI
