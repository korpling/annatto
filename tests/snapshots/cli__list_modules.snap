--- conflicted
+++ resolved
@@ -2,19 +2,10 @@
 source: tests/cli.rs
 expression: output
 ---
-<<<<<<< HEAD
 | Type             | Modules                                                                                                              |
 |------------------|----------------------------------------------------------------------------------------------------------------------|
 | Import formats   | conllu, exmaralda, graphml, meta, none, opus, path, ptb, relannis, saltxml, textgrid, toolbox, treetagger, xlsx, xml |
 | Export formats   | graphml, exmaralda, saltxml, sequence, xlsx                                                                          |
-| Graph operations | check, collapse, enumerate, link, map, merge, revise, chunk, split, none                                             |
-=======
-| Type             | Modules                                                                                                     |
-|------------------|-------------------------------------------------------------------------------------------------------------|
-| Import formats   | conllu, exmaralda, graphml, meta, none, opus, path, ptb, relannis, textgrid, toolbox, treetagger, xlsx, xml |
-| Export formats   | graphml, exmaralda, sequence, xlsx                                                                          |
-| Graph operations | check, collapse, enumerate, link, map, revise, chunk, split, none                                           |
->>>>>>> d3fcc7ad
+| Graph operations | check, collapse, enumerate, link, map, revise, chunk, split, none                                                    |
 
-Use `annatto info <name>` to get more information about one of the formats or graph operations.
-
+Use `annatto info <name>` to get more information about one of the formats or graph operations.