--- conflicted
+++ resolved
@@ -325,17 +325,7 @@
     attribute_decoding: AttributeDecoding,
 }
 
-<<<<<<< HEAD
-impl Importer for TreeTaggerImporter {
-=======
-impl Module for ImportTreeTagger {
-    fn module_name(&self) -> &str {
-        MODULE_NAME
-    }
-}
-
 impl Importer for ImportTreeTagger {
->>>>>>> 5944522a
     fn import_corpus(
         &self,
         input_path: &Path,
