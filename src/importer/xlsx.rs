//! Imports Excel Spreadsheets where each line is a token, the other columns are
// spans and merged cells can be used for spans that cover more than one token.
use std::{
    collections::{BTreeMap, BTreeSet},
    path::Path,
};

use graphannis::{
    model::AnnotationComponentType,
    update::{GraphUpdate, UpdateEvent},
};
use graphannis_core::{
    graph::{ANNIS_NS, DEFAULT_NS},
    util::split_qname,
};
use itertools::Itertools;
use serde_derive::Deserialize;
use umya_spreadsheet::Cell;

use crate::{
    error::AnnattoError,
    progress::ProgressReporter,
    util::{self},
    Module, StepID,
};

use super::Importer;

pub const MODULE_NAME: &str = "import_xlsx";

#[derive(Default, Deserialize)]
#[serde(default)]
pub struct ImportSpreadsheet {
    column_map: BTreeMap<String, BTreeSet<String>>,
    fallback: Option<String>,
    datasheet: Option<SheetAddress>,
    metasheet: Option<SheetAddress>,
}

#[derive(Debug, Deserialize, PartialEq)]
#[serde(untagged)]
enum SheetAddress {
    Numeric(usize),
    Name(String),
}

impl ToString for SheetAddress {
    fn to_string(&self) -> String {
        match self {
            SheetAddress::Numeric(n) => n.to_string(),
            SheetAddress::Name(s) => s.to_string(),
        }
    }
}

impl Module for ImportSpreadsheet {
    fn module_name(&self) -> &str {
        MODULE_NAME
    }
}

fn sheet_from_address<'a>(
    book: &'a umya_spreadsheet::Spreadsheet,
    address: &Option<SheetAddress>,
    default: Option<usize>,
) -> Result<Option<&'a umya_spreadsheet::Worksheet>, Box<dyn std::error::Error>> {
    Ok(if let Some(addr) = &address {
        Some(match addr {
            SheetAddress::Numeric(n) => book.get_sheet(n)?,
            SheetAddress::Name(s) => book.get_sheet_by_name(s)?,
        })
    } else if let Some(default_addr) = &default {
        Some(book.get_sheet(default_addr)?)
    } else {
        None
    })
}

impl ImportSpreadsheet {
    fn import_datasheet(
        &self,
        doc_path: &str,
        sheet: &umya_spreadsheet::Worksheet,
        update: &mut GraphUpdate,
        progress_reporter: &ProgressReporter,
    ) -> Result<(), AnnattoError> {
        let merged_cells = sheet.get_merge_cells();
        let mut fullmap = self.column_map.clone();
        let known_names = self
            .column_map
            .values()
            .flatten()
            .collect::<BTreeSet<&String>>();
        if let Some(fallback_name) = &self.fallback {
            if fallback_name.is_empty() {
                fullmap.insert("".to_string(), BTreeSet::new());
            }
        }
        let name_to_col_0index = {
            let mut m = BTreeMap::new();
            let header_row = sheet.get_collection_by_row(&1);
            for cell in header_row {
                let name = cell.get_cell_value().get_value().trim().to_string();
                if !name.is_empty() {
                    m.insert(name.to_string(), cell.get_coordinate().get_col_num() - 1);
                    if let Some(fallback_name) = &self.fallback {
                        if !known_names.contains(&name) && !fullmap.contains_key(&name) {
                            if let Some(anno_names) = fullmap.get_mut(fallback_name) {
                                anno_names.insert(name);
                            } else {
                                progress_reporter.warn(&format!(
                                    "`{fallback_name}` is not a valid fallback. Only empty string and keys of the column map are allowed. Column `{name}` will be ignored."))?;
                            }
                        }
                    }
                }
            }
            m
        };
        let rownums_by_col0i = {
            let mut m = BTreeMap::new();
            // pre-fill values for each column
            for col_0i in name_to_col_0index.values() {
                m.insert(
                    *col_0i,
                    (2..sheet.get_highest_row() + 2).collect::<BTreeSet<u32>>(),
                );
            }
            // remove obselete indices of merged cells
            for cell_range in merged_cells {
                let start_col = match cell_range.get_coordinate_start_col().as_ref() {
                    Some(c) => c,
                    None => {
                        progress_reporter.warn(&format!(
                            "Could not parse start column of merged cell {}",
                            cell_range.get_range()
                        ))?;
                        continue;
                    }
                };
                let col_1i = start_col.get_num();
                let end_col = match cell_range.get_coordinate_end_col().as_ref() {
                    Some(c) => c,
                    None => {
                        progress_reporter.info(&format!(
                            "Could not parse end column of merged cell {}, using start column value",
                            cell_range.get_range()
                        ))?;
                        start_col
                    }
                };
                if col_1i != end_col.get_num() {
                    // cannot handle that kind of stuff
                    let err = AnnattoError::Import {
                        reason: "Merged cells across multiple columns cannot be mapped."
                            .to_string(),
                        importer: MODULE_NAME.to_string(),
                        path: doc_path.into(),
                    };
                    return Err(err);
                }
                let start_row = match cell_range.get_coordinate_start_row().as_ref() {
                    Some(r) => r,
                    None => {
                        progress_reporter.warn(&format!(
                            "Could not parse start row of merged cell {}",
                            cell_range.get_range()
                        ))?;
                        continue;
                    }
                };
                let start_1i = start_row.get_num();
                let end_row = match cell_range.get_coordinate_end_row().as_ref() {
                    Some(r) => r,
                    None => {
                        progress_reporter.info(&format!(
                            "Could not parse end row of merged cell {}, using start row value",
                            cell_range.get_range()
                        ))?;

                        start_row
                    }
                };
                let end_1i = end_row.get_num();
                if let Some(row_set) = m.get_mut(&(col_1i - 1)) {
                    let obsolete_indices = (*start_1i + 1..*end_1i + 1).collect::<BTreeSet<u32>>();
                    obsolete_indices.iter().for_each(|e| {
                        row_set.remove(e);
                    });
                } else {
                    progress_reporter.warn(&format!(
                        "Merged cells {} could not be mapped to a known column",
                        cell_range.get_range()
                    ))?;
                }
            }
            m
        };
        let mut base_tokens = Vec::new();
        for i in 2..sheet.get_highest_row() + 1 {
            let tok_id = format!("{}#t{}", &doc_path, i - 1);
            update.add_event(UpdateEvent::AddNode {
                node_name: tok_id.to_string(),
                node_type: "node".to_string(),
            })?;
            update.add_event(UpdateEvent::AddNodeLabel {
                node_name: tok_id.to_string(),
                anno_ns: ANNIS_NS.to_string(),
                anno_name: "tok".to_string(),
                anno_value: " ".to_string(),
            })?;
            update.add_event(UpdateEvent::AddNodeLabel {
                node_name: tok_id.to_string(),
                anno_ns: ANNIS_NS.to_string(),
                anno_name: "layer".to_string(),
                anno_value: "default_layer".to_string(),
            })?;
            update.add_event(UpdateEvent::AddEdge {
<<<<<<< HEAD
                source_node: tok_id.clone(),
                target_node: doc_path.to_string(),
                layer: ANNIS_NS.to_string(),
                component_type: "PartOf".to_string(),
=======
                source_node: tok_id.to_string(),
                target_node: doc_path.to_string(),
                layer: ANNIS_NS.to_string(),
                component_type: AnnotationComponentType::PartOf.to_string(),
>>>>>>> 61a07d72
                component_name: "".to_string(),
            })?;
            base_tokens.push(tok_id);
        }
        base_tokens
            .iter()
            .tuple_windows()
            .try_for_each(|(first, second)| {
                update.add_event(UpdateEvent::AddEdge {
                    source_node: first.to_string(),
                    target_node: second.to_string(),
                    layer: ANNIS_NS.to_string(),
                    component_type: AnnotationComponentType::Ordering.to_string(),
                    component_name: "".to_string(),
                })?;
                Ok::<(), AnnattoError>(())
            })?;
        for (tok_name, anno_names) in &fullmap {
            let mut names = if tok_name.is_empty() {
                vec![]
            } else {
                vec![tok_name]
            };
            names.extend(anno_names);
            for name in names {
                let index_opt = match name_to_col_0index.get(name) {
                    Some(v) => Some(v),
                    None => {
                        let k = split_qname(name).1;
                        name_to_col_0index.get(k)
                    }
                };
                let mut nodes = Vec::new();
                if let Some(col_0i) = index_opt {
                    let mut row_nums = rownums_by_col0i.get(col_0i).unwrap().iter().collect_vec();
                    row_nums.sort_unstable();
                    for (start_row, end_row_excl) in row_nums.into_iter().tuple_windows() {
                        let cell = match sheet.get_cell(((col_0i + 1), *start_row)) {
                            Some(cl) => cl,
                            None => continue,
                        };
                        let cell_value = cell.get_value();
                        let value = cell_value.trim();
                        if value.is_empty() {
                            continue;
                        }
                        let overlapped_tokens: &[String] =
                            &base_tokens[*start_row as usize - 2..*end_row_excl as usize - 2]; // TODO check indices
                        let node_name =
                            format!("{}#{}_{}-{}", &doc_path, tok_name, start_row, end_row_excl);
                        update.add_event(UpdateEvent::AddNode {
                            node_name: node_name.to_string(),
                            node_type: "node".to_string(),
                        })?;
                        update.add_event(UpdateEvent::AddEdge {
                            source_node: node_name.clone(),
                            target_node: doc_path.to_string(),
                            layer: ANNIS_NS.to_string(),
<<<<<<< HEAD
                            component_type: "PartOf".to_string(),
=======
                            component_type: AnnotationComponentType::PartOf.to_string(),
>>>>>>> 61a07d72
                            component_name: "".to_string(),
                        })?;
                        if name == tok_name {
                            update.add_event(UpdateEvent::AddNodeLabel {
                                node_name: node_name.to_string(),
                                anno_ns: ANNIS_NS.to_string(),
                                anno_name: "tok".to_string(),
                                anno_value: value.to_string(),
                            })?;
                        }
                        if !tok_name.is_empty() {
                            update.add_event(UpdateEvent::AddNodeLabel {
                                node_name: node_name.to_string(),
                                anno_ns: ANNIS_NS.to_string(),
                                anno_name: "layer".to_string(),
                                anno_value: tok_name.to_string(),
                            })?;
                        }
                        update.add_event(UpdateEvent::AddNodeLabel {
                            node_name: node_name.to_string(),
                            anno_ns: tok_name.to_string(),
                            anno_name: name.to_string(),
                            anno_value: value.to_string(),
                        })?;
                        for target_id in overlapped_tokens {
                            update.add_event(UpdateEvent::AddEdge {
                                source_node: node_name.to_string(),
                                target_node: target_id.to_string(),
                                layer: ANNIS_NS.to_string(),
                                component_type: AnnotationComponentType::Coverage.to_string(),
                                component_name: "".to_string(),
                            })?;
                        }
                        if !name.is_empty() && name == tok_name {
                            nodes.push(node_name);
                        }
                    }
                    if !nodes.is_empty() {
                        nodes.iter().tuple_windows().try_for_each(
                            |(first_name, second_name)| {
                                update.add_event(UpdateEvent::AddEdge {
                                    source_node: first_name.to_string(),
                                    target_node: second_name.to_string(),
                                    layer: DEFAULT_NS.to_string(),
                                    component_type: AnnotationComponentType::Ordering.to_string(),
                                    component_name: tok_name.to_string(),
                                })?;
                                Ok::<(), AnnattoError>(())
                            },
                        )?;
                        nodes.clear();
                    }
                } else {
                    progress_reporter.info(&format!("No column `{name}` in file {}", &doc_path))?;
                    continue;
                }
            }
        }
        Ok(())
    }

    fn import_metasheet(
        &self,
        doc_path: &str,
        sheet: &umya_spreadsheet::Worksheet,
        update: &mut GraphUpdate,
    ) -> Result<(), AnnattoError> {
        let max_row_num = sheet.get_highest_row(); // 1-based
        for row_num in 1..max_row_num + 1 {
            let entries = sheet.get_collection_by_row(&row_num); // sorting not necessarily by col number
            let entry_map = entries
                .into_iter()
                .map(|c| (*c.get_coordinate().get_col_num(), c))
                .collect::<BTreeMap<u32, &Cell>>();
            if let Some(key_cell) = entry_map.get(&1) {
                if let Some(value_cell) = entry_map.get(&2) {
                    let kv = key_cell.get_value();
                    let key = kv.trim();
                    let (ns, name) = split_qname(key);
                    let vv = value_cell.get_value();
                    let value = vv.trim();
                    update.add_event(UpdateEvent::AddNodeLabel {
                        node_name: doc_path.to_string(),
                        anno_ns: ns.map_or("".to_string(), str::to_string),
                        anno_name: name.to_string(),
                        anno_value: value.to_string(),
                    })?;
                }
            }
        }
        Ok(())
    }

    fn import_workbook(
        &self,
        update: &mut GraphUpdate,
        path: &Path,
        doc_node_name: &str,
        progress_reporter: &ProgressReporter,
    ) -> Result<(), AnnattoError> {
        let book = umya_spreadsheet::reader::xlsx::read(path)?;
        if let Some(sheet) = sheet_from_address(&book, &self.datasheet, Some(0)).map_err(|e| {
            AnnattoError::Import {
                reason: e.to_string(),
                importer: MODULE_NAME.to_string(),
                path: path.to_path_buf(),
            }
        })? {
            self.import_datasheet(doc_node_name, sheet, update, progress_reporter)?;
        }
        if let Some(sheet) =
            sheet_from_address(&book, &self.metasheet, None).map_err(|_| AnnattoError::Import {
                reason: format!(
                    "Could not find sheet {}",
                    &self.metasheet.as_ref().unwrap().to_string()
                ),
                importer: self.module_name().to_string(),
                path: path.into(),
            })?
        {
            self.import_metasheet(doc_node_name, sheet, update)?;
        }
        Ok(())
    }
}

const FILE_EXTENSIONS: [&str; 1] = ["xlsx"];

impl Importer for ImportSpreadsheet {
    fn import_corpus(
        &self,
        input_path: &std::path::Path,
        step_id: StepID,
        tx: Option<crate::workflow::StatusSender>,
    ) -> Result<graphannis::update::GraphUpdate, Box<dyn std::error::Error>> {
        let mut updates = GraphUpdate::default();

        let all_files = util::graphupdate::import_corpus_graph_from_files(
            &mut updates,
            input_path,
            self.file_extensions(),
        )?;
        let number_of_files = all_files.len();
        // Each file is a work step
        let reporter = ProgressReporter::new(tx, step_id, number_of_files)?;

        all_files.into_iter().try_for_each(|(pb, doc_node_name)| {
            reporter.info(&format!("Importing {}", pb.to_string_lossy()))?;
            self.import_workbook(&mut updates, &pb, &doc_node_name, &reporter)?;
            reporter.worked(1)?;
            Ok::<(), AnnattoError>(())
        })?;

        Ok(updates)
    }

    fn file_extensions(&self) -> &[&str] {
        &FILE_EXTENSIONS
    }
}

#[cfg(test)]
mod tests {
    use std::{env::temp_dir, sync::mpsc};

    use graphannis::{
        corpusstorage::{QueryLanguage, SearchQuery},
        AnnotationGraph, CorpusStorage,
    };
    use graphannis_core::{annostorage::ValueSearch, types::AnnoKey};
    use tempfile::tempdir_in;

    use crate::{workflow::Workflow, ReadFrom};

    use super::*;

    fn run_spreadsheet_import(
        on_disk: bool,
        fallback: Option<String>,
    ) -> Result<(), Box<dyn std::error::Error>> {
        let mut col_map = BTreeMap::new();
        col_map.insert(
            "dipl".to_string(),
            vec!["sentence".to_string(), "seg".to_string()]
                .into_iter()
                .collect(),
        );
        col_map.insert(
            "norm".to_string(),
            {
                match fallback {
                    None => vec!["pos".to_string(), "lemma".to_string()],
                    Some(_) => vec!["pos".to_string()],
                }
            }
            .into_iter()
            .collect(),
        );
        let importer = ImportSpreadsheet {
            column_map: col_map,
            fallback: fallback,
            datasheet: None,
            metasheet: None,
        };
        let path = Path::new("./tests/data/import/xlsx/clean/xlsx/");
        let import = importer.import_corpus(path, importer.step_id(None), None);
        let mut u = import?;
        let mut g = AnnotationGraph::new(on_disk)?;
        g.apply_update(&mut u, |_| {})?;
        let lemma_count = match &importer.fallback {
            Some(v) => match &v[..] {
                "norm" => 4,
                _ => 0,
            },
            _ => 4,
        };
        let queries_and_results = vec![
            ("dipl", 4),
            ("norm", 4),
            ("dipl _=_ norm", 1),
            ("dipl _l_ norm", 3),
            ("dipl _r_ norm", 3),
            ("dipl:sentence", 1),
            ("dipl:seg", 2),
            ("dipl:sentence _=_ dipl", 0),
            ("dipl:sentence _o_ dipl", 4),
            ("dipl:sentence _l_ dipl", 1),
            ("dipl:sentence _r_ dipl", 1),
            ("dipl:seg _=_ dipl", 1),
            ("dipl:seg _o_ dipl", 4),
            ("dipl:seg _l_ dipl", 2),
            ("dipl:seg _r_ dipl", 2),
            ("norm:pos", 4),
            ("norm:lemma", lemma_count),
            ("norm:pos _=_ norm", 4),
            ("norm:lemma _=_ norm", lemma_count),
            ("annis:doc", 1),
            ("annis:doc=\"test_file\"", 1),
            ("dipl .dipl dipl .dipl dipl .dipl dipl", 1),
            ("norm .norm norm .norm norm .norm norm", 1),
            ("annis:node_name=/.*#t.*/ @ annis:doc", 6),
        ];
        let corpus_name = "current";
        let tmp_dir = tempdir_in(temp_dir())?;
        g.save_to(&tmp_dir.path().join(corpus_name))?;
        let cs_r = CorpusStorage::with_auto_cache_size(&tmp_dir.path(), true);
        assert!(cs_r.is_ok());
        let cs = cs_r.unwrap();
        for (query_s, expected_result) in queries_and_results {
            let query = SearchQuery {
                corpus_names: &[corpus_name],
                query: query_s,
                query_language: QueryLanguage::AQL,
                timeout: None,
            };
            let count = cs.count(query)?;
            assert_eq!(
                count, expected_result,
                "Result for query `{}` does not match",
                query_s
            );
        }
        Ok(())
    }

    #[test]
    fn spreadsheet_import_in_mem() {
        let import = run_spreadsheet_import(false, None);
        assert!(
            import.is_ok(),
            "Spreadsheet import failed with error: {:?}",
            import.err()
        );
    }

    #[test]
    fn spreadsheet_import_on_disk() {
        let import = run_spreadsheet_import(true, None);
        assert!(
            import.is_ok(),
            "Spreadsheet import failed with error: {:?}",
            import.err()
        );
    }

    #[test]
    fn spreadsheet_import_dirty_fails_and_raises_warnings() {
        let mut col_map = BTreeMap::new();
        col_map.insert(
            "dipl".to_string(),
            vec!["sentence".to_string(), "seg".to_string()]
                .into_iter()
                .collect(),
        );
        col_map.insert(
            "norm".to_string(),
            vec!["pos".to_string(), "lemma".to_string()]
                .into_iter()
                .collect(),
        );
        let importer = ImportSpreadsheet {
            column_map: col_map,
            fallback: None,
            datasheet: None,
            metasheet: None,
        };
        let path = Path::new("./tests/data/import/xlsx/dirty/xlsx/");
        let (sender, receiver) = mpsc::channel();
        let import = importer.import_corpus(path, importer.step_id(None), Some(sender));
        assert!(import.is_err());
        assert_ne!(receiver.into_iter().count(), 0);
    }

    #[test]
    fn spreadsheet_import_dirty_passes_with_warnings() {
        let mut col_map = BTreeMap::new();
        col_map.insert(
            "dipl".to_string(),
            vec!["sentence".to_string(), "seg".to_string()]
                .into_iter()
                .collect(),
        );
        col_map.insert(
            "norm".to_string(),
            vec!["pos".to_string(), "lemma".to_string()]
                .into_iter()
                .collect(),
        );
        let importer = ImportSpreadsheet {
            column_map: col_map,
            fallback: None,
            datasheet: None,
            metasheet: None,
        };
        let path = Path::new("./tests/data/import/xlsx/warnings/xlsx/");
        let (sender, receiver) = mpsc::channel();
        let import = importer.import_corpus(path, importer.step_id(None), Some(sender));
        assert!(import.is_ok());
        assert_ne!(receiver.into_iter().count(), 0);
    }

    #[test]
    fn spreadsheet_fallback_value_in_mem() {
        let import = run_spreadsheet_import(true, Some("norm".to_string()));
        assert!(
            import.is_ok(),
            "Spreadsheet import failed with error: {:?}",
            import.err()
        );
    }

    #[test]
    fn spreadsheet_fallback_value_on_disk() {
        let import = run_spreadsheet_import(false, Some("norm".to_string()));
        assert!(
            import.is_ok(),
            "Spreadsheet import failed with error: {:?}",
            import.err()
        );
    }

    #[test]
    fn spreadsheet_empty_fallback_value_in_mem() {
        let import = run_spreadsheet_import(true, Some("".to_string()));
        assert!(
            import.is_ok(),
            "Spreadsheet import failed with error: {:?}",
            import.err()
        );
    }

    #[test]
    fn spreadsheet_empty_fallback_value_on_disk() {
        let import = run_spreadsheet_import(false, Some("".to_string()));
        assert!(
            import.is_ok(),
            "Spreadsheet import failed with error: {:?}",
            import.err()
        );
    }

    #[test]
    fn spreadsheet_invalid_fallback_value() {
        let import = run_spreadsheet_import(false, Some("tok".to_string()));
        assert!(
            import.is_ok(),
            "Spreadsheet import failed with error: {:?}",
            import.err()
        );
        let mut col_map = BTreeMap::new();
        col_map.insert(
            "dipl".to_string(),
            vec!["sentence".to_string(), "seg".to_string()]
                .into_iter()
                .collect(),
        );
        col_map.insert(
            "norm".to_string(),
            vec!["pos".to_string()].into_iter().collect(),
        );
        let importer = ImportSpreadsheet {
            column_map: col_map,
            fallback: Some("tok".to_string()),
            datasheet: None,
            metasheet: None,
        };
        let path = Path::new("./tests/data/import/xlsx/clean/xlsx/");
        let (sender, receiver) = mpsc::channel();
        let import = importer.import_corpus(path, importer.step_id(None), Some(sender));
        assert!(import.is_ok());
        assert_ne!(receiver.into_iter().count(), 0);
    }

    fn test_with_address(
        book: &umya_spreadsheet::Spreadsheet,
        addr: Option<SheetAddress>,
        default: Option<usize>,
        delivers: bool,
    ) {
        let sh = sheet_from_address(&book, &addr, default);
        assert_eq!(sh.is_ok() && sh.unwrap().is_some(), delivers);
    }

    #[test]
    fn test_get_sheet_from_name() {
        let path = Path::new("./tests/data/import/xlsx/clean/xlsx/test_file.xlsx");
        let book = umya_spreadsheet::reader::xlsx::read::<&Path>(path);
        assert!(book.is_ok());
        let b = book.unwrap();
        test_with_address(&b, Some(SheetAddress::Name("data".to_string())), None, true);
        test_with_address(&b, None, Some(0), true);
        test_with_address(
            &b,
            Some(SheetAddress::Name("data_".to_string())),
            Some(0),
            false,
        );
        test_with_address(
            &b,
            Some(SheetAddress::Name("data_".to_string())),
            None,
            false,
        );
        test_with_address(&b, None, None, false);
    }

    #[test]
    fn test_get_sheet_from_index() {
        let path = Path::new("./tests/data/import/xlsx/clean/xlsx/test_file.xlsx");
        let book = umya_spreadsheet::reader::xlsx::read::<&Path>(path);
        assert!(book.is_ok());
        let b = book.unwrap();
        test_with_address(&b, Some(SheetAddress::Numeric(0)), None, true);
        test_with_address(&b, None, Some(0), true);
        test_with_address(&b, Some(SheetAddress::Numeric(4)), None, false);
        test_with_address(&b, Some(SheetAddress::Numeric(4)), Some(0), false);
        test_with_address(&b, None, Some(4), false);
    }

    #[test]
    fn test_metadata_in_mem() {
        let r = test_metadata(false);
        assert!(r.is_ok(), "Failed with error: {:?}", r.err());
    }

    #[test]
    fn test_metadata_in_on_disk() {
        let r = test_metadata(true);
        assert!(r.is_ok(), "Failed with error: {:?}", r.err());
    }

    fn test_metadata(on_disk: bool) -> Result<(), Box<dyn std::error::Error>> {
        let mut col_map = BTreeMap::new();
        col_map.insert(
            "dipl".to_string(),
            vec!["sentence".to_string(), "seg".to_string()]
                .into_iter()
                .collect(),
        );
        col_map.insert(
            "norm".to_string(),
            vec!["pos".to_string(), "lemma".to_string()]
                .into_iter()
                .collect(),
        );
        let importer = ImportSpreadsheet {
            column_map: col_map,
            fallback: None,
            datasheet: None,
            metasheet: Some(SheetAddress::Name("meta".to_string())),
        };
        let path = Path::new("./tests/data/import/xlsx/clean/xlsx/");
        let import = importer.import_corpus(path, importer.step_id(None), None);
        let mut g = AnnotationGraph::new(on_disk)?;
        g.apply_update(&mut import?, |_| {})?;
        let node_annos = g.get_node_annos();
        for (meta_name, exp_value) in [("date", "today"), ("author", "me"), ("key", "value")] {
            let mut matches = node_annos
                .exact_anno_search(None, meta_name, ValueSearch::Any)
                .collect_vec();
            assert_eq!(matches.len(), 1);
            let m = matches.remove(0).unwrap();
            let k = AnnoKey {
                name: meta_name.into(),
                ns: "".into(),
            };
            let value = node_annos.get_value_for_item(&m.node, &k)?;
            assert!(value.is_some());
            assert_eq!(value.unwrap().to_string(), exp_value.to_string());
        }
        Ok(())
    }

    #[test]
    fn parse_spreadsheet_workflow() {
        let workflow: Workflow = toml::from_str(
            r#"
[[import]]
path = "dummy_path"
format = "xlsx"


[import.config]
datasheet = 2
metasheet = "meta"

        "#,
        )
        .unwrap();
        assert_eq!(workflow.import_steps().len(), 1);
        assert_eq!(
            workflow.import_steps()[0].path.to_string_lossy().as_ref(),
            "dummy_path"
        );
        assert!(matches!(
            workflow.import_steps()[0].module,
            ReadFrom::Xlsx(..)
        ));
        if let ReadFrom::Xlsx(importer) = &workflow.import_steps()[0].module {
            assert_eq!(
                importer.metasheet,
                Some(SheetAddress::Name("meta".to_string()))
            );
            assert_eq!(importer.datasheet, Some(SheetAddress::Numeric(2)));
        }
    }
}<|MERGE_RESOLUTION|>--- conflicted
+++ resolved
@@ -216,17 +216,10 @@
                 anno_value: "default_layer".to_string(),
             })?;
             update.add_event(UpdateEvent::AddEdge {
-<<<<<<< HEAD
-                source_node: tok_id.clone(),
-                target_node: doc_path.to_string(),
-                layer: ANNIS_NS.to_string(),
-                component_type: "PartOf".to_string(),
-=======
                 source_node: tok_id.to_string(),
                 target_node: doc_path.to_string(),
                 layer: ANNIS_NS.to_string(),
                 component_type: AnnotationComponentType::PartOf.to_string(),
->>>>>>> 61a07d72
                 component_name: "".to_string(),
             })?;
             base_tokens.push(tok_id);
@@ -285,11 +278,7 @@
                             source_node: node_name.clone(),
                             target_node: doc_path.to_string(),
                             layer: ANNIS_NS.to_string(),
-<<<<<<< HEAD
-                            component_type: "PartOf".to_string(),
-=======
                             component_type: AnnotationComponentType::PartOf.to_string(),
->>>>>>> 61a07d72
                             component_name: "".to_string(),
                         })?;
                         if name == tok_name {
