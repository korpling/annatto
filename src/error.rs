use std::{path::PathBuf, sync::mpsc::SendError};

use graphannis::errors::GraphAnnisError;
use graphannis_core::errors::GraphAnnisCoreError;
use pyo3::{exceptions::PyOSError, PyErr};
use thiserror::Error;

use crate::workflow::StatusMessage;

pub type Result<T> = std::result::Result<T, AnnattoError>;

#[derive(Error, Debug)]
#[non_exhaustive]
pub enum AnnattoError {
    #[error("Error during exporting corpus from {path} with {exporter:?}: {reason:?}")]
    Export {
        reason: String,
        exporter: String,
        path: PathBuf,
    },
    #[error("Error during importing corpus to {path} with {importer:?}: {reason:?}")]
    Import {
        reason: String,
        importer: String,
        path: PathBuf,
    },
    #[error("Error when manipulating corpus with {manipulator:?}: {reason:?}")]
    Manipulator { reason: String, manipulator: String },
    #[error("Cannot create new graph object: {0}")]
    CreateGraph(String),
    #[error("Cannot open workflow file {file}: {reason}")]
    OpenWorkflowFile {
        file: PathBuf,
        reason: std::io::Error,
    },
    #[error("IO error: {0}")]
    IO(#[from] std::io::Error),
    #[error("No module with name {0} found")]
    NoSuchModule(String),
    #[error("Cannot read workflow file: {0}")]
    ReadWorkflowFile(String),
    #[error("Error when updating corpus graph: {0}")]
    UpdateGraph(String),
    #[error("Could not send status message: {0}")]
    SendingStatusMessageFailed(String),
    #[error("XML error: {0}")]
    XML(#[from] quick_xml::Error),
    #[error("XML Attribute error: {0}")]
    XMLAttr(#[from] quick_xml::events::attributes::AttrError),
    #[error(transparent)]
    Regex(#[from] regex::Error),
    #[error("Invalid (poisoned) lock")]
    LockPoisoning,
    #[error(transparent)]
    GraphAnnisCore(#[from] GraphAnnisCoreError),
    #[error(transparent)]
    GraphAnnis(#[from] GraphAnnisError),
    #[error(transparent)]
    Infallible(std::convert::Infallible),
    #[error("CSV error: {0}")]
    CSV(#[from] csv::Error),
    #[error("Checks failed: {failed_checks}")]
    ChecksFailed { failed_checks: String },
<<<<<<< HEAD
    #[error("Time for end of the token ({end}) is larger than for the start ({start})")]
    EndTokenTimeLargerThanStart { start: f64, end: f64 },
=======
    #[error("Invalid Property value: {property}={value}")]
    InvalidPropertyValue { property: String, value: String },
>>>>>>> b4a46e6a
}

impl<T> From<std::sync::PoisonError<T>> for AnnattoError {
    fn from(_: std::sync::PoisonError<T>) -> Self {
        AnnattoError::LockPoisoning
    }
}

impl From<SendError<StatusMessage>> for AnnattoError {
    fn from(e: SendError<StatusMessage>) -> Self {
        AnnattoError::SendingStatusMessageFailed(e.to_string())
    }
}

impl From<AnnattoError> for PyErr {
    fn from(e: AnnattoError) -> Self {
        PyOSError::new_err(e.to_string())
    }
}<|MERGE_RESOLUTION|>--- conflicted
+++ resolved
@@ -61,13 +61,10 @@
     CSV(#[from] csv::Error),
     #[error("Checks failed: {failed_checks}")]
     ChecksFailed { failed_checks: String },
-<<<<<<< HEAD
     #[error("Time for end of the token ({end}) is larger than for the start ({start})")]
     EndTokenTimeLargerThanStart { start: f64, end: f64 },
-=======
     #[error("Invalid Property value: {property}={value}")]
     InvalidPropertyValue { property: String, value: String },
->>>>>>> b4a46e6a
 }
 
 impl<T> From<std::sync::PoisonError<T>> for AnnattoError {
