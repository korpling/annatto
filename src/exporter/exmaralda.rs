--- conflicted
+++ resolved
@@ -12,7 +12,6 @@
     error::AnnattoError, importer::exmaralda::LANGUAGE_SEP, progress::ProgressReporter,
     util::Traverse, StepID,
 };
-use anyhow::anyhow;
 use documented::{Documented, DocumentedFields};
 use graphannis::{
     graph::GraphStorage,
@@ -128,22 +127,6 @@
         let progress = ProgressReporter::new(tx, step_id.clone(), doc_nodes.len())?;
         let extension = self.file_extension();
         for doc_node_id in doc_nodes {
-<<<<<<< HEAD
-            let doc_name = node_annos
-                .get_value_for_item(doc_node_id, &NODE_NAME_KEY)?
-                .ok_or_else(|| {
-                    anyhow!("No document path for node with internal ID {doc_node_id}")
-                })?;
-            let doc_path = output_path.join(format!(
-                "{}.{extension}",
-                doc_name.split('/').last().ok_or_else(|| anyhow!(
-                    "Can not get last element of the document path \"{output_path:?}\""
-                ))?
-            ));
-            fs::create_dir_all(doc_path.as_path().parent().ok_or_else(|| {
-                anyhow!("Cannot the parent element of the document path \"{doc_path:?}\"")
-            })?)?;
-=======
             let doc_name =
                 if let Some(dn) = node_annos.get_value_for_item(doc_node_id, &self.doc_anno)? {
                     dn
@@ -166,7 +149,6 @@
                     path: doc_path,
                 }));
             }
->>>>>>> 7c6fc561
             let file = fs::File::create(doc_path.as_path())?;
             let mut writer = Writer::new_with_indent(BufWriter::new(file), b' ', 2);
             writer.write_event(Event::Decl(BytesDecl::new("1.0", Some("UTF-8"), None)))?;
