use std::{
    borrow::Cow,
    cmp::Ordering,
    collections::{BTreeMap, BTreeSet},
    fs::{create_dir_all, File},
    io::BufReader,
    path::{Path, PathBuf},
};

use crate::{
    error::AnnattoError, exporter::Exporter, progress::ProgressReporter, workflow::StatusSender,
    StepID,
};
use documented::{Documented, DocumentedFields};
use graphannis::AnnotationGraph;
use graphannis::{
    graph::AnnoKey,
    model::{AnnotationComponent, AnnotationComponentType},
};
use graphannis_core::{
    annostorage::{NodeAnnotationStorage, ValueSearch},
    dfs::CycleSafeDFS,
    graph::{ANNIS_NS, NODE_NAME_KEY, NODE_TYPE, NODE_TYPE_KEY},
    util::{join_qname, split_qname},
};
use itertools::Itertools;
use serde_derive::{Deserialize, Serialize};
use struct_field_names_as_array::FieldNamesAsSlice;
use zip::ZipWriter;

/// Exports files as [GraphML](http://graphml.graphdrawing.org/) files which
/// conform to the [graphANNIS data model](https://korpling.github.io/graphANNIS/docs/v2/data-model.html).
#[derive(Default, Deserialize, Documented, DocumentedFields, FieldNamesAsSlice)]
#[serde(default, deny_unknown_fields)]
pub struct GraphMLExporter {
    /// If set, add this ANNIS visualization configuration string to the corpus
    /// configuration. See
    /// <http://korpling.github.io/ANNIS/4.11/user-guide/import-and-config/visualizations.html>
    /// for a description of the possible visualization options of ANNIS.
    add_vis: Option<String>,
    /// Automatically generate visualization options for ANNIS based on the
    /// structure of the annotations, e.g. `Dominance` edges are indicators that
    /// a syntactic tree should be visualized.
    guess_vis: bool,
    /// Always generate the same order of nodes and edges in the output file.
    /// This is e.g. useful when comparing files in a versioning environment
    /// like git.
    /// **Attention: this is slower to generate.**
    stable_order: bool,
    /// Output a ZIP file that includes the GraphML file. Linked files (like
    /// e.g. audio files) are included if they have been referenced by a
    /// *relative* path. Since GraphML is easily compressed this can help with
    /// storage size. It also improves the IMPORT in the ANNIS frontend, which
    /// only accepts ZIP files.
    zip: bool,
}

const DEFAULT_VIS_STR: &str = "# configure visualizations here";

#[derive(Serialize)]
struct Visualizer {
    element: String,
    layer: Option<String>,
    vis_type: String,
    display_name: String,
    visibility: String,
    mappings: Option<BTreeMap<String, String>>,
}

#[derive(Serialize)]
struct Visualization {
    visualizers: Vec<Visualizer>,
}

fn get_orderings(graph: &AnnotationGraph) -> Vec<AnnotationComponent> {
    let mut components = Vec::new();
    for c in graph.get_all_components(Some(AnnotationComponentType::Ordering), None) {
        if let Some(storage) = graph.get_graphstorage(&c) {
            if storage.source_nodes().count() > 0 {
                // skip empty components (artifacts of previous processing)
                components.push(c);
            }
        }
    }
    components
}

fn tree_vis(graph: &AnnotationGraph) -> Result<Vec<Visualizer>, Box<dyn std::error::Error>> {
    let mut visualizers = Vec::new();
    let node_annos = graph.get_node_annos();
    for c in graph.get_all_components(Some(AnnotationComponentType::Dominance), None) {
        if !c.name.is_empty() {
            let mut mappings = BTreeMap::new();
            if let Some(storage) = graph.get_graphstorage(&c) {
                let random_struct = storage.source_nodes().last();

                // determine terminal name
                if let Some(Ok(ref start_node)) = random_struct {
                    let dfs =
                        CycleSafeDFS::new(storage.as_edgecontainer(), *start_node, 1, usize::MAX);
                    let terminal = dfs.into_iter().find(|nr| {
                        let n = nr.as_ref().unwrap().node;
                        let t = storage.has_outgoing_edges(n);
                        t.is_ok() && !t.unwrap()
                    });
                    if let Some(terminal) = terminal {
                        let terminal = terminal?.node;

                        let terminal_name = get_terminal_name(graph, terminal)?;
                        if !terminal_name.is_empty() {
                            mappings.insert("terminal_name".to_string(), terminal_name);
                        }
                    };
                } else {
                    // node nodes, no visualization required
                    continue;
                }
<<<<<<< HEAD
                let all_keys = storage.get_anno_storage().annotation_keys()?;
                if let Some(first_key) = all_keys.get(0) {
                    if !first_key.ns.is_empty() {
                        mappings.insert("edge_anno_ns".to_string(), first_key.ns.to_string());
                    }
                    mappings.insert("edge_key".to_string(), first_key.name.to_string());
=======
            }
            let all_keys = storage.get_anno_storage().annotation_keys()?;
            if let Some(first_key) = all_keys.first() {
                if !first_key.ns.is_empty() {
                    mappings.insert("edge_anno_ns".to_string(), first_key.ns.to_string());
>>>>>>> c2bb6858
                }
                mappings.insert("edge_type".to_string(), c.name.to_string());

                let mut node_names: BTreeMap<String, i32> = BTreeMap::new();
                for node_r in storage.source_nodes() {
                    let node = node_r?;
                    for k in node_annos.get_all_keys_for_item(&node, None, None)? {
                        let qname = join_qname(k.ns.as_str(), k.name.as_str());
                        node_names.entry(qname).and_modify(|e| *e += 1).or_insert(1);
                    }
                }

                if let Some((_, most_frequent_name)) = itertools::max(
                    node_names
                        .into_iter()
                        .map(|(name, count)| (count, name))
                        .collect_vec(),
                ) {
                    let (ns_opt, name) = split_qname(most_frequent_name.as_str());
                    if let Some(ns) = ns_opt {
                        mappings.insert("node_anno_ns".to_string(), ns.to_string());
                    }

                    mappings.insert("node_key".to_string(), name.to_string());
                    let layer = node_annos
                        .get_value_for_item(
                            &random_struct.unwrap()?,
                            &AnnoKey {
                                ns: ANNIS_NS.into(),
                                name: "layer".into(),
                            },
                        )?
                        .map(|v| v.to_string());
                    visualizers.push(Visualizer {
                        element: "node".to_string(),
                        layer,
                        vis_type: "tree".to_string(),
                        display_name: "dominance".to_string(),
                        visibility: "hidden".to_string(),
                        mappings: Some(mappings),
                    });
                }
            }
        }
    }
    Ok(visualizers)
}

fn get_terminal_name(
    graph: &AnnotationGraph,
    probe_node: u64,
) -> Result<String, Box<dyn std::error::Error>> {
    let node_key = {
        let node_key_opt = graph
            .get_all_components(Some(AnnotationComponentType::Ordering), None)
            .into_iter()
            .filter(|component| {
                let st_opt = graph.get_graphstorage(component);
                if let Some(st) = st_opt {
                    st.get_ingoing_edges(probe_node).count() > 0
                        || st.has_outgoing_edges(probe_node).unwrap()
                } else {
                    false
                }
            })
            .map(|component| component.name.to_string())
            .last();
        match node_key_opt {
            None => "".to_string(),
            Some(v) => v,
        }
    };
    Ok(node_key)
}

fn arch_vis(graph: &AnnotationGraph) -> Result<Vec<Visualizer>, Box<dyn std::error::Error>> {
    let mut visualizers = Vec::new();
    let mut order_storages = BTreeMap::new();
    for component in get_orderings(graph) {
        order_storages.insert(
            component.name.to_string(),
            graph.get_graphstorage(&component).unwrap(),
        );
    }
    for c in graph.get_all_components(Some(AnnotationComponentType::Pointing), None) {
        let mut mappings = BTreeMap::new();
        let storage = graph.get_graphstorage(&c).unwrap();
        let probe_node = storage.source_nodes().find(|_| true).unwrap()?;
        let node_key = get_terminal_name(graph, probe_node)?;
        mappings.insert("node_key".to_string(), node_key);
        visualizers.push(Visualizer {
            element: "edge".to_string(),
            layer: if c.layer.is_empty() {
                None
            } else {
                Some(c.layer.to_string())
            },
            vis_type: "arch_dependency".to_string(),
            display_name: format!("pointing ({})", c.name),
            visibility: "hidden".to_string(),
            mappings: Some(mappings),
        });
    }
    Ok(visualizers)
}

fn media_vis(graph: &AnnotationGraph) -> Result<Vec<Visualizer>, Box<dyn std::error::Error>> {
    let mut vis = Vec::new();
    let node_annos = graph.get_node_annos();
    for match_r in node_annos.exact_anno_search(Some(ANNIS_NS), "file", ValueSearch::Any) {
        let m = match_r?;
        let path_opt = node_annos.get_value_for_item(&m.node, &m.anno_key)?;
        if let Some(path_s) = path_opt {
            match path_s.split('.').last() {
                None => {}
                Some(ending) => match ending {
                    "mp3" | "wav" => {
                        vis.push(Visualizer {
                            element: "node".to_string(),
                            layer: None,
                            vis_type: "audio".to_string(),
                            display_name: "audio".to_string(),
                            visibility: "hidden".to_string(),
                            mappings: None,
                        });
                    }
                    "mp4" | "avi" | "mov" => {
                        vis.push(Visualizer {
                            element: "node".to_string(),
                            layer: None,
                            vis_type: "video".to_string(),
                            display_name: "video".to_string(),
                            visibility: "hidden".to_string(),
                            mappings: None,
                        });
                    }
                    _ => {} // ...
                },
            };
        }
    }
    Ok(vis)
}

fn collect_qnames(
    graph: &AnnotationGraph,
    node_id: &u64,
) -> Result<BTreeSet<String>, Box<dyn std::error::Error>> {
    let mut key_set = BTreeSet::new();
    for key in graph
        .get_node_annos()
        .get_all_keys_for_item(node_id, None, None)?
    {
        key_set.insert(join_qname(&key.ns, &key.name));
    }
    Ok(key_set)
}

fn kwic_vis(graph: &AnnotationGraph) -> Result<Visualizer, Box<dyn std::error::Error>> {
    let mut segmentation_names: Vec<_> = get_orderings(graph)
        .into_iter()
        .filter(|c| !c.name.is_empty())
        .map(|c| c.name.to_string())
        .collect();
    segmentation_names.sort();

    let vis = if segmentation_names.is_empty() {
        Visualizer {
            element: "node".to_string(),
            layer: None,
            vis_type: "kwic".to_string(),
            display_name: "Key Word in Context".to_string(),
            visibility: "permanent".to_string(),
            mappings: None,
        }
    } else {
        let annos_value = segmentation_names
            .iter()
            .map(|name| format!("/{name}::{name}/"))
            .join(",");
        let mut mappings = BTreeMap::new();
        mappings.insert("annos".to_string(), annos_value);
        mappings.insert("hide_tok".to_string(), "true".to_string());
        Visualizer {
            element: "node".to_string(),
            layer: None,
            vis_type: "grid".to_string(),
            display_name: "Key Word in Context".to_string(),
            visibility: "permanent".to_string(),
            mappings: Some(mappings),
        }
    };
    Ok(vis)
}

fn node_annos_vis(graph: &AnnotationGraph) -> Result<Visualizer, Box<dyn std::error::Error>> {
    let order_names: Vec<_> = get_orderings(graph)
        .into_iter()
        .map(|c| c.name.to_string())
        .collect();
    let mut node_qnames = BTreeSet::new();
    let mut visited = BTreeSet::new();
    // gather all qnames that occur on nodes reachable through coverage edges (other annotations cannot be visualized in grid)
    for component in graph.get_all_components(Some(AnnotationComponentType::Coverage), None) {
        let storage = graph.get_graphstorage(&component).unwrap();
        for source_node in storage.source_nodes().flatten() {
            if !visited.contains(&source_node) {
                visited.insert(source_node);
                node_qnames.extend(collect_qnames(graph, &source_node)?);
            }
            let dfs = CycleSafeDFS::new(storage.as_edgecontainer(), source_node, 1, usize::MAX);
            for step_r in dfs {
                let step_node = step_r?.node;
                if !visited.contains(&step_node) {
                    visited.insert(step_node);
                    node_qnames.extend(collect_qnames(graph, &step_node)?);
                }
            }
        }
    }
    let mut sorted_node_qnames = node_qnames.into_iter().collect_vec();
    sorted_node_qnames.sort();
    let node_names = sorted_node_qnames
        .into_iter()
        .filter(|name| {
            !order_names.contains(name) && !name.starts_with(format!("{ANNIS_NS}::").as_str())
        })
        .map(|name| format!("/{name}/"))
        .join(",");
    let mut mappings = BTreeMap::new();
    mappings.insert("annos".to_string(), node_names);
    mappings.insert("escape_html".to_string(), "false".to_string());

    let more_than_one_ordering = order_names.len() > 1;
    let ordered_nodes_are_identical = {
        more_than_one_ordering && {
            let ordering_components =
                graph.get_all_components(Some(AnnotationComponentType::Ordering), None);
            let node_sets = ordering_components
                .iter()
                .map(|c| {
                    graph
                        .get_graphstorage(c)
                        .unwrap()
                        .source_nodes()
                        .map(|r| r.unwrap())
                        .collect::<BTreeSet<u64>>()
                })
                .collect_vec();
            let mut all_same = true;
            for i in 1..node_sets.len() {
                let a = node_sets.get(i - 1).unwrap();
                let b = node_sets.get(i).unwrap();
                all_same &= a.cmp(b) == Ordering::Equal;
            }
            all_same
        }
    };
    mappings.insert(
        "hide_tok".to_string(),
        (!ordered_nodes_are_identical).to_string(),
    );
    mappings.insert("show_ns".to_string(), "false".to_string());
    Ok(Visualizer {
        element: "node".to_string(),
        layer: None,
        vis_type: "grid".to_string(),
        display_name: "annotations".to_string(),
        visibility: "hidden".to_string(),
        mappings: Some(mappings),
    })
}

fn vis_from_graph(graph: &AnnotationGraph) -> Result<String, Box<dyn std::error::Error>> {
    let mut vis_list = Vec::new();
    // KWIC view/and or grid for segmentations
    vis_list.push(kwic_vis(graph)?);
    // edge annos
    vis_list.extend(tree_vis(graph)?);
    vis_list.extend(arch_vis(graph)?);
    // node annos
    vis_list.push(node_annos_vis(graph)?);
    vis_list.extend(media_vis(graph)?);
    let vis = toml::to_string(&Visualization {
        visualizers: vis_list,
    })?;
    Ok(vis)
}

impl GraphMLExporter {
    /// Find all nodes of the type "file" and return an iterator
    /// over a tuple of the node name and path of the linked file as it is given in the annotation.
    fn get_linked_files<'a>(
        &'a self,
        graph: &'a AnnotationGraph,
    ) -> anyhow::Result<impl Iterator<Item = anyhow::Result<PathBuf>> + 'a> {
        let linked_file_key = AnnoKey {
            ns: ANNIS_NS.into(),
            name: "file".into(),
        };
        // Find all nodes of the type "file"
        let node_annos: &dyn NodeAnnotationStorage = graph.get_node_annos();
        let it = node_annos
            .exact_anno_search(Some(ANNIS_NS), NODE_TYPE, ValueSearch::Some("file"))
            // Get the linked file for this node
            .map(move |m| match m {
                Ok(m) => node_annos
                    .get_value_for_item(&m.node, &NODE_NAME_KEY)
                    .map(|node_name| (m, node_name)),
                Err(e) => Err(e),
            })
            .map(move |result| match result {
                Ok((m, _node_name)) => node_annos.get_value_for_item(&m.node, &linked_file_key),
                Err(e) => Err(e),
            })
            .filter_map_ok(move |file_path_value| {
                if let Some(file_path_value) = file_path_value {
                    return Some(PathBuf::from(file_path_value.as_ref()));
                }
                None
            })
            .map(|item| item.map_err(anyhow::Error::from));
        Ok(it)
    }

    fn write_graphml_file(
        &self,
        graph: &AnnotationGraph,
        output_file_path: &Path,
        zip_file: Option<&mut ZipWriter<File>>,
        vis_str: &str,
        reporter: &ProgressReporter,
    ) -> anyhow::Result<()> {
        let mut writer: Box<dyn std::io::Write> = if let Some(zip_file) = zip_file {
            Box::new(zip_file)
        } else {
            // Directly write to the output file
            let output_file = File::create(output_file_path)?;
            Box::new(output_file)
        };

        if self.stable_order {
            graphannis_core::graph::serialization::graphml::export_stable_order(
                graph,
                Some(vis_str),
                &mut writer,
                |msg| {
                    reporter.info(msg).expect("Could not send status message");
                },
            )?;
        } else {
            graphannis_core::graph::serialization::graphml::export(
                graph,
                Some(vis_str),
                &mut writer,
                |msg| {
                    reporter.info(msg).expect("Could not send status message");
                },
            )?;
        }
        Ok(())
    }
}

impl Exporter for GraphMLExporter {
    fn export_corpus(
        &self,
        graph: &AnnotationGraph,
        output_path: &Path,
        step_id: StepID,
        tx: Option<StatusSender>,
    ) -> Result<(), Box<dyn std::error::Error>> {
        let reporter = ProgressReporter::new_unknown_total_work(tx, step_id.clone())?;

        // Get the toplevel corpus name from the corpus structure
        let part_of_c = graph
            .get_all_components(Some(AnnotationComponentType::PartOf), None)
            .first()
            .cloned()
            .ok_or_else(|| AnnattoError::Export {
                reason: "Could not determine file name for graphML.".into(),
                exporter: step_id.module_name.clone(),
                path: output_path.to_path_buf(),
            })?;

        let corpus_nodes = graph.get_node_annos().exact_anno_search(
            Some(NODE_TYPE_KEY.ns.as_str()),
            NODE_TYPE_KEY.name.as_str(),
            ValueSearch::Some("corpus"),
        );
        let part_of_storage = graph.get_graphstorage(&part_of_c).unwrap();
        let corpus_root = corpus_nodes
            .into_iter()
            .find(|n| {
                part_of_storage
                    .get_outgoing_edges((*n).as_ref().unwrap().node)
                    .count()
                    == 0
            })
            .unwrap()?
            .node;
        let toplevel_corpus_name = graph
            .get_node_annos()
            .get_value_for_item(&corpus_root, &NODE_NAME_KEY)?
            .unwrap_or(Cow::Borrowed("corpus"));

        // Use the corpus name to determine the file name
        let extension = self.file_extension();
        let file_name = format!("{toplevel_corpus_name}.{extension}");

        if !output_path.exists() {
            create_dir_all(output_path)?;
        }
        let output_file_path = output_path.join(file_name);

        let infered_vis = if self.guess_vis {
            Some(vis_from_graph(graph)?)
        } else {
            None
        };
        let vis_str = match self.add_vis {
            None => DEFAULT_VIS_STR.to_string(),
            Some(ref visualisations) => visualisations.to_string(),
        };
        let vis = if let Some(vis_cfg) = infered_vis {
            [vis_str, vis_cfg].join("\n\n")
        } else {
            vis_str
        };
        let vis_str = format!("\n{vis}\n");
        reporter.info(format!("Starting export to {}", &output_file_path.display()).as_str())?;

        let zip_options =
            zip::write::FileOptions::default().compression_method(zip::CompressionMethod::Deflated);
        let mut zip_file = if self.zip {
            // Create a ZIP file at the given location
            let output_file = File::create(output_file_path.clone())?;
            let mut zip = zip::ZipWriter::new(output_file);

            // Create an entry in the ZIP file and write the GraphML to this file entry
            zip.start_file(format!("{toplevel_corpus_name}.graphml"), zip_options)?;
            Some(zip)
        } else {
            None
        };

        self.write_graphml_file(
            graph,
            &output_file_path,
            zip_file.as_mut(),
            &vis_str,
            &reporter,
        )?;

        if let Some(mut zip_file) = zip_file {
            // Insert all linked files with a *relative* path into the ZIP file.
            // We can't rewrite the links in the GraphML at this point and have
            // to assume that when unpacking it again, the absolute file paths
            // should point to the original files. But when relative files are
            // used, we can store them in the ZIP file itself and the when
            // unpacked, the paths are still valid regardless of whether they
            // existed in the first place on the target system.
            for file in self.get_linked_files(graph)? {
                let original_path = file?;

                if original_path.is_relative() {
                    zip_file.start_file(original_path.to_string_lossy(), zip_options)?;
                }
                let file_to_copy = File::open(original_path)?;
                let mut reader = BufReader::new(file_to_copy);
                std::io::copy(&mut reader, &mut zip_file)?;
            }
        }
        Ok(())
    }

    fn file_extension(&self) -> &str {
        if self.zip {
            "zip"
        } else {
            "graphml"
        }
    }
}

#[cfg(test)]
mod tests;<|MERGE_RESOLUTION|>--- conflicted
+++ resolved
@@ -75,11 +75,10 @@
 fn get_orderings(graph: &AnnotationGraph) -> Vec<AnnotationComponent> {
     let mut components = Vec::new();
     for c in graph.get_all_components(Some(AnnotationComponentType::Ordering), None) {
-        if let Some(storage) = graph.get_graphstorage(&c) {
-            if storage.source_nodes().count() > 0 {
-                // skip empty components (artifacts of previous processing)
-                components.push(c);
-            }
+        let storage = graph.get_graphstorage(&c).unwrap();
+        if storage.source_nodes().count() > 0 {
+            // skip empty components (artifacts of previous processing)
+            components.push(c);
         }
     }
     components
@@ -91,87 +90,77 @@
     for c in graph.get_all_components(Some(AnnotationComponentType::Dominance), None) {
         if !c.name.is_empty() {
             let mut mappings = BTreeMap::new();
-            if let Some(storage) = graph.get_graphstorage(&c) {
-                let random_struct = storage.source_nodes().last();
-
+            let storage = graph.get_graphstorage(&c).unwrap();
+            let random_struct = storage.source_nodes().last();
+            {
                 // determine terminal name
                 if let Some(Ok(ref start_node)) = random_struct {
                     let dfs =
                         CycleSafeDFS::new(storage.as_edgecontainer(), *start_node, 1, usize::MAX);
-                    let terminal = dfs.into_iter().find(|nr| {
-                        let n = nr.as_ref().unwrap().node;
-                        let t = storage.has_outgoing_edges(n);
-                        t.is_ok() && !t.unwrap()
-                    });
-                    if let Some(terminal) = terminal {
-                        let terminal = terminal?.node;
-
-                        let terminal_name = get_terminal_name(graph, terminal)?;
-                        if !terminal_name.is_empty() {
-                            mappings.insert("terminal_name".to_string(), terminal_name);
-                        }
-                    };
+                    let terminal = dfs
+                        .into_iter()
+                        .find(|nr| {
+                            let n = nr.as_ref().unwrap().node;
+                            let t = storage.has_outgoing_edges(n);
+                            t.is_ok() && !t.unwrap()
+                        })
+                        .unwrap()?
+                        .node;
+                    let terminal_name = get_terminal_name(graph, terminal)?;
+                    if !terminal_name.is_empty() {
+                        mappings.insert("terminal_name".to_string(), terminal_name);
+                    }
                 } else {
                     // node nodes, no visualization required
                     continue;
                 }
-<<<<<<< HEAD
-                let all_keys = storage.get_anno_storage().annotation_keys()?;
-                if let Some(first_key) = all_keys.get(0) {
-                    if !first_key.ns.is_empty() {
-                        mappings.insert("edge_anno_ns".to_string(), first_key.ns.to_string());
-                    }
-                    mappings.insert("edge_key".to_string(), first_key.name.to_string());
-=======
             }
             let all_keys = storage.get_anno_storage().annotation_keys()?;
             if let Some(first_key) = all_keys.first() {
                 if !first_key.ns.is_empty() {
                     mappings.insert("edge_anno_ns".to_string(), first_key.ns.to_string());
->>>>>>> c2bb6858
                 }
-                mappings.insert("edge_type".to_string(), c.name.to_string());
-
-                let mut node_names: BTreeMap<String, i32> = BTreeMap::new();
-                for node_r in storage.source_nodes() {
-                    let node = node_r?;
-                    for k in node_annos.get_all_keys_for_item(&node, None, None)? {
-                        let qname = join_qname(k.ns.as_str(), k.name.as_str());
-                        node_names.entry(qname).and_modify(|e| *e += 1).or_insert(1);
-                    }
+                mappings.insert("edge_key".to_string(), first_key.name.to_string());
+            }
+            mappings.insert("edge_type".to_string(), c.name.to_string());
+
+            let mut node_names: BTreeMap<String, i32> = BTreeMap::new();
+            for node_r in storage.source_nodes() {
+                let node = node_r?;
+                for k in node_annos.get_all_keys_for_item(&node, None, None)? {
+                    let qname = join_qname(k.ns.as_str(), k.name.as_str());
+                    node_names.entry(qname).and_modify(|e| *e += 1).or_insert(1);
                 }
-
-                if let Some((_, most_frequent_name)) = itertools::max(
-                    node_names
-                        .into_iter()
-                        .map(|(name, count)| (count, name))
-                        .collect_vec(),
-                ) {
-                    let (ns_opt, name) = split_qname(most_frequent_name.as_str());
-                    if let Some(ns) = ns_opt {
-                        mappings.insert("node_anno_ns".to_string(), ns.to_string());
-                    }
-
-                    mappings.insert("node_key".to_string(), name.to_string());
-                    let layer = node_annos
-                        .get_value_for_item(
-                            &random_struct.unwrap()?,
-                            &AnnoKey {
-                                ns: ANNIS_NS.into(),
-                                name: "layer".into(),
-                            },
-                        )?
-                        .map(|v| v.to_string());
-                    visualizers.push(Visualizer {
-                        element: "node".to_string(),
-                        layer,
-                        vis_type: "tree".to_string(),
-                        display_name: "dominance".to_string(),
-                        visibility: "hidden".to_string(),
-                        mappings: Some(mappings),
-                    });
-                }
-            }
+            }
+            let (_, most_frequent_name) = itertools::max(
+                node_names
+                    .into_iter()
+                    .map(|(name, count)| (count, name))
+                    .collect_vec(),
+            )
+            .unwrap();
+            let (ns_opt, name) = split_qname(most_frequent_name.as_str());
+            if let Some(ns) = ns_opt {
+                mappings.insert("node_anno_ns".to_string(), ns.to_string());
+            }
+            mappings.insert("node_key".to_string(), name.to_string());
+            let layer = node_annos
+                .get_value_for_item(
+                    &random_struct.unwrap()?,
+                    &AnnoKey {
+                        ns: ANNIS_NS.into(),
+                        name: "layer".into(),
+                    },
+                )?
+                .map(|v| v.to_string());
+            visualizers.push(Visualizer {
+                element: "node".to_string(),
+                layer,
+                vis_type: "tree".to_string(),
+                display_name: "dominance".to_string(),
+                visibility: "hidden".to_string(),
+                mappings: Some(mappings),
+            });
         }
     }
     Ok(visualizers)
