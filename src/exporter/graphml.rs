use std::{
    borrow::Cow,
    cmp::Ordering,
    collections::{BTreeMap, BTreeSet},
    fs::{create_dir_all, File},
    io::BufReader,
    path::{Path, PathBuf},
};

use crate::{
    error::AnnattoError, exporter::Exporter, progress::ProgressReporter, workflow::StatusSender,
    StepID,
};
use documented::{Documented, DocumentedFields};
use graphannis::AnnotationGraph;
use graphannis::{
    graph::AnnoKey,
    model::{AnnotationComponent, AnnotationComponentType},
};
use graphannis_core::{
    annostorage::{NodeAnnotationStorage, ValueSearch},
    dfs::CycleSafeDFS,
    graph::{ANNIS_NS, NODE_NAME_KEY, NODE_TYPE, NODE_TYPE_KEY},
    util::{join_qname, split_qname},
};
use itertools::Itertools;
use serde_derive::{Deserialize, Serialize};
use struct_field_names_as_array::FieldNamesAsSlice;

/// Exports files as [GraphML](http://graphml.graphdrawing.org/) files which
/// conform to the [graphANNIS data model](https://korpling.github.io/graphANNIS/docs/v2/data-model.html).
#[derive(Default, Deserialize, Documented, DocumentedFields, FieldNamesAsSlice)]
#[serde(default, deny_unknown_fields)]
pub struct GraphMLExporter {
    /// If set, add this ANNIS visualization configuration string to the corpus
    /// configuration. See
    /// <http://korpling.github.io/ANNIS/4.11/user-guide/import-and-config/visualizations.html>
    /// for a description of the possible visualization options of ANNIS.
    add_vis: Option<String>,
    /// Automatically generate visualization options for ANNIS based on the
    /// structure of the annotations, e.g. `Dominance` edges are indicators that
    /// a syntactic tree should be visualized.
    guess_vis: bool,
<<<<<<< HEAD
    zip: bool,
}

impl Module for GraphMLExporter {
    fn module_name(&self) -> &str {
        MODULE_NAME
    }
=======
    /// Always generate the same order of nodes and edges in the output file.
    /// This is e.g. useful when comparing files in a versioning environment
    /// like git.
    /// **Attention: this is slower to generate.**
    stable_order: bool,
>>>>>>> ca1cb528
}

const DEFAULT_VIS_STR: &str = "# configure visualizations here";

#[derive(Serialize)]
struct Visualizer {
    element: String,
    layer: Option<String>,
    vis_type: String,
    display_name: String,
    visibility: String,
    mappings: Option<BTreeMap<String, String>>,
}

#[derive(Serialize)]
struct Visualization {
    visualizers: Vec<Visualizer>,
}

fn get_orderings(graph: &AnnotationGraph) -> Vec<AnnotationComponent> {
    let mut components = Vec::new();
    for c in graph.get_all_components(Some(AnnotationComponentType::Ordering), None) {
        let storage = graph.get_graphstorage(&c).unwrap();
        if storage.source_nodes().count() > 0 {
            // skip empty components (artifacts of previous processing)
            components.push(c);
        }
    }
    components
}

fn tree_vis(graph: &AnnotationGraph) -> Result<Vec<Visualizer>, Box<dyn std::error::Error>> {
    let mut visualizers = Vec::new();
    let node_annos = graph.get_node_annos();
    for c in graph.get_all_components(Some(AnnotationComponentType::Dominance), None) {
        if !c.name.is_empty() {
            let mut mappings = BTreeMap::new();
            let storage = graph.get_graphstorage(&c).unwrap();
            let random_struct = storage.source_nodes().last();
            {
                // determine terminal name
                if let Some(Ok(ref start_node)) = random_struct {
                    let dfs =
                        CycleSafeDFS::new(storage.as_edgecontainer(), *start_node, 1, usize::MAX);
                    let terminal = dfs
                        .into_iter()
                        .find(|nr| {
                            let n = nr.as_ref().unwrap().node;
                            let t = storage.has_outgoing_edges(n);
                            t.is_ok() && !t.unwrap()
                        })
                        .unwrap()?
                        .node;
                    let terminal_name = get_terminal_name(graph, terminal)?;
                    if !terminal_name.is_empty() {
                        mappings.insert("terminal_name".to_string(), terminal_name);
                    }
                } else {
                    // node nodes, no visualization required
                    continue;
                }
            }
            let all_keys = storage.get_anno_storage().annotation_keys()?;
            if let Some(first_key) = all_keys.first() {
                if !first_key.ns.is_empty() {
                    mappings.insert("edge_anno_ns".to_string(), first_key.ns.to_string());
                }
                mappings.insert("edge_key".to_string(), first_key.name.to_string());
            }
            mappings.insert("edge_type".to_string(), c.name.to_string());

            let mut node_names: BTreeMap<String, i32> = BTreeMap::new();
            for node_r in storage.source_nodes() {
                let node = node_r?;
                for k in node_annos.get_all_keys_for_item(&node, None, None)? {
                    let qname = join_qname(k.ns.as_str(), k.name.as_str());
                    node_names.entry(qname).and_modify(|e| *e += 1).or_insert(1);
                }
            }
            let (_, most_frequent_name) = itertools::max(
                node_names
                    .into_iter()
                    .map(|(name, count)| (count, name))
                    .collect_vec(),
            )
            .unwrap();
            let (ns_opt, name) = split_qname(most_frequent_name.as_str());
            if let Some(ns) = ns_opt {
                mappings.insert("node_anno_ns".to_string(), ns.to_string());
            }
            mappings.insert("node_key".to_string(), name.to_string());
            let layer = node_annos
                .get_value_for_item(
                    &random_struct.unwrap()?,
                    &AnnoKey {
                        ns: ANNIS_NS.into(),
                        name: "layer".into(),
                    },
                )?
                .map(|v| v.to_string());
            visualizers.push(Visualizer {
                element: "node".to_string(),
                layer,
                vis_type: "tree".to_string(),
                display_name: "dominance".to_string(),
                visibility: "hidden".to_string(),
                mappings: Some(mappings),
            });
        }
    }
    Ok(visualizers)
}

fn get_terminal_name(
    graph: &AnnotationGraph,
    probe_node: u64,
) -> Result<String, Box<dyn std::error::Error>> {
    let node_key = {
        let node_key_opt = graph
            .get_all_components(Some(AnnotationComponentType::Ordering), None)
            .into_iter()
            .filter(|component| {
                let st_opt = graph.get_graphstorage(component);
                if let Some(st) = st_opt {
                    st.get_ingoing_edges(probe_node).count() > 0
                        || st.has_outgoing_edges(probe_node).unwrap()
                } else {
                    false
                }
            })
            .map(|component| component.name.to_string())
            .last();
        match node_key_opt {
            None => "".to_string(),
            Some(v) => v,
        }
    };
    Ok(node_key)
}

fn arch_vis(graph: &AnnotationGraph) -> Result<Vec<Visualizer>, Box<dyn std::error::Error>> {
    let mut visualizers = Vec::new();
    let mut order_storages = BTreeMap::new();
    for component in get_orderings(graph) {
        order_storages.insert(
            component.name.to_string(),
            graph.get_graphstorage(&component).unwrap(),
        );
    }
    for c in graph.get_all_components(Some(AnnotationComponentType::Pointing), None) {
        let mut mappings = BTreeMap::new();
        let storage = graph.get_graphstorage(&c).unwrap();
        let probe_node = storage.source_nodes().find(|_| true).unwrap()?;
        let node_key = get_terminal_name(graph, probe_node)?;
        mappings.insert("node_key".to_string(), node_key);
        visualizers.push(Visualizer {
            element: "edge".to_string(),
            layer: if c.layer.is_empty() {
                None
            } else {
                Some(c.layer.to_string())
            },
            vis_type: "arch_dependency".to_string(),
            display_name: format!("pointing ({})", c.name),
            visibility: "hidden".to_string(),
            mappings: Some(mappings),
        });
    }
    Ok(visualizers)
}

fn media_vis(graph: &AnnotationGraph) -> Result<Vec<Visualizer>, Box<dyn std::error::Error>> {
    let mut vis = Vec::new();
    let node_annos = graph.get_node_annos();
    for match_r in node_annos.exact_anno_search(Some(ANNIS_NS), "file", ValueSearch::Any) {
        let m = match_r?;
        let path_opt = node_annos.get_value_for_item(&m.node, &m.anno_key)?;
        if let Some(path_s) = path_opt {
            match path_s.split('.').last() {
                None => {}
                Some(ending) => match ending {
                    "mp3" | "wav" => {
                        vis.push(Visualizer {
                            element: "node".to_string(),
                            layer: None,
                            vis_type: "audio".to_string(),
                            display_name: "audio".to_string(),
                            visibility: "hidden".to_string(),
                            mappings: None,
                        });
                    }
                    "mp4" | "avi" | "mov" => {
                        vis.push(Visualizer {
                            element: "node".to_string(),
                            layer: None,
                            vis_type: "video".to_string(),
                            display_name: "video".to_string(),
                            visibility: "hidden".to_string(),
                            mappings: None,
                        });
                    }
                    _ => {} // ...
                },
            };
        }
    }
    Ok(vis)
}

fn collect_qnames(
    graph: &AnnotationGraph,
    node_id: &u64,
) -> Result<BTreeSet<String>, Box<dyn std::error::Error>> {
    let mut key_set = BTreeSet::new();
    for key in graph
        .get_node_annos()
        .get_all_keys_for_item(node_id, None, None)?
    {
        key_set.insert(join_qname(&key.ns, &key.name));
    }
    Ok(key_set)
}

fn kwic_vis(graph: &AnnotationGraph) -> Result<Visualizer, Box<dyn std::error::Error>> {
    let mut segmentation_names: Vec<_> = get_orderings(graph)
        .into_iter()
        .filter(|c| !c.name.is_empty())
        .map(|c| c.name.to_string())
        .collect();
    segmentation_names.sort();

    let vis = if segmentation_names.is_empty() {
        Visualizer {
            element: "node".to_string(),
            layer: None,
            vis_type: "kwic".to_string(),
            display_name: "Key Word in Context".to_string(),
            visibility: "permanent".to_string(),
            mappings: None,
        }
    } else {
        let annos_value = segmentation_names
            .iter()
            .map(|name| format!("/{name}::{name}/"))
            .join(",");
        let mut mappings = BTreeMap::new();
        mappings.insert("annos".to_string(), annos_value);
        mappings.insert("hide_tok".to_string(), "true".to_string());
        Visualizer {
            element: "node".to_string(),
            layer: None,
            vis_type: "grid".to_string(),
            display_name: "Key Word in Context".to_string(),
            visibility: "permanent".to_string(),
            mappings: Some(mappings),
        }
    };
    Ok(vis)
}

fn node_annos_vis(graph: &AnnotationGraph) -> Result<Visualizer, Box<dyn std::error::Error>> {
    let order_names: Vec<_> = get_orderings(graph)
        .into_iter()
        .map(|c| c.name.to_string())
        .collect();
    let mut node_qnames = BTreeSet::new();
    let mut visited = BTreeSet::new();
    // gather all qnames that occur on nodes reachable through coverage edges (other annotations cannot be visualized in grid)
    for component in graph.get_all_components(Some(AnnotationComponentType::Coverage), None) {
        let storage = graph.get_graphstorage(&component).unwrap();
        for source_node in storage.source_nodes().flatten() {
            if !visited.contains(&source_node) {
                visited.insert(source_node);
                node_qnames.extend(collect_qnames(graph, &source_node)?);
            }
            let dfs = CycleSafeDFS::new(storage.as_edgecontainer(), source_node, 1, usize::MAX);
            for step_r in dfs {
                let step_node = step_r?.node;
                if !visited.contains(&step_node) {
                    visited.insert(step_node);
                    node_qnames.extend(collect_qnames(graph, &step_node)?);
                }
            }
        }
    }
    let mut sorted_node_qnames = node_qnames.into_iter().collect_vec();
    sorted_node_qnames.sort();
    let node_names = sorted_node_qnames
        .into_iter()
        .filter(|name| {
            !order_names.contains(name) && !name.starts_with(format!("{ANNIS_NS}::").as_str())
        })
        .map(|name| format!("/{name}/"))
        .join(",");
    let mut mappings = BTreeMap::new();
    mappings.insert("annos".to_string(), node_names);
    mappings.insert("escape_html".to_string(), "false".to_string());

    let more_than_one_ordering = order_names.len() > 1;
    let ordered_nodes_are_identical = {
        more_than_one_ordering && {
            let ordering_components =
                graph.get_all_components(Some(AnnotationComponentType::Ordering), None);
            let node_sets = ordering_components
                .iter()
                .map(|c| {
                    graph
                        .get_graphstorage(c)
                        .unwrap()
                        .source_nodes()
                        .map(|r| r.unwrap())
                        .collect::<BTreeSet<u64>>()
                })
                .collect_vec();
            let mut all_same = true;
            for i in 1..node_sets.len() {
                let a = node_sets.get(i - 1).unwrap();
                let b = node_sets.get(i).unwrap();
                all_same &= a.cmp(b) == Ordering::Equal;
            }
            all_same
        }
    };
    mappings.insert(
        "hide_tok".to_string(),
        (!ordered_nodes_are_identical).to_string(),
    );
    mappings.insert("show_ns".to_string(), "false".to_string());
    Ok(Visualizer {
        element: "node".to_string(),
        layer: None,
        vis_type: "grid".to_string(),
        display_name: "annotations".to_string(),
        visibility: "hidden".to_string(),
        mappings: Some(mappings),
    })
}

fn vis_from_graph(graph: &AnnotationGraph) -> Result<String, Box<dyn std::error::Error>> {
    let mut vis_list = Vec::new();
    // KWIC view/and or grid for segmentations
    vis_list.push(kwic_vis(graph)?);
    // edge annos
    vis_list.extend(tree_vis(graph)?);
    vis_list.extend(arch_vis(graph)?);
    // node annos
    vis_list.push(node_annos_vis(graph)?);
    vis_list.extend(media_vis(graph)?);
    let vis = toml::to_string(&Visualization {
        visualizers: vis_list,
    })?;
    Ok(vis)
}

impl GraphMLExporter {
    /// Find all nodes of the type "file" and return an iterator
    /// over a tuple of the node name and path of the linked file as it is given in the annotation.
    fn get_linked_files<'a>(
        &'a self,
        graph: &'a AnnotationGraph,
    ) -> anyhow::Result<impl Iterator<Item = anyhow::Result<PathBuf>> + 'a> {
        let linked_file_key = AnnoKey {
            ns: ANNIS_NS.into(),
            name: "file".into(),
        };
        // Find all nodes of the type "file"
        let node_annos: &dyn NodeAnnotationStorage = graph.get_node_annos();
        let it = node_annos
            .exact_anno_search(Some(ANNIS_NS), NODE_TYPE, ValueSearch::Some("file"))
            // Get the linked file for this node
            .map(move |m| match m {
                Ok(m) => node_annos
                    .get_value_for_item(&m.node, &NODE_NAME_KEY)
                    .map(|node_name| (m, node_name)),
                Err(e) => Err(e),
            })
            .map(move |result| match result {
                Ok((m, _node_name)) => node_annos.get_value_for_item(&m.node, &linked_file_key),
                Err(e) => Err(e),
            })
            .filter_map_ok(move |file_path_value| {
                if let Some(file_path_value) = file_path_value {
                    return Some(PathBuf::from(file_path_value.as_ref()));
                }
                None
            })
            .map(|item| item.map_err(anyhow::Error::from));
        Ok(it)
    }
}

impl Exporter for GraphMLExporter {
    fn export_corpus(
        &self,
        graph: &AnnotationGraph,
        output_path: &Path,
        step_id: StepID,
        tx: Option<StatusSender>,
    ) -> Result<(), Box<dyn std::error::Error>> {
<<<<<<< HEAD
        let reporter = ProgressReporter::new_unknown_total_work(tx, step_id)?;

        // Get the toplevel corpus name from the corpus structure
        let part_of_c = graph
            .get_all_components(Some(AnnotationComponentType::PartOf), None)
            .first()
            .cloned()
            .ok_or_else(|| AnnattoError::Export {
                reason: "Could not determine file name for graphML.".into(),
                exporter: self.module_name().to_string(),
=======
        let reporter = ProgressReporter::new_unknown_total_work(tx, step_id.clone())?;
        let file_name;
        let extension = self.file_extension();
        if let Some(part_of_c) = graph
            .get_all_components(Some(AnnotationComponentType::PartOf), None)
            .first()
        {
            let corpus_nodes = graph.get_node_annos().exact_anno_search(
                Some(NODE_TYPE_KEY.ns.as_str()),
                NODE_TYPE_KEY.name.as_str(),
                ValueSearch::Some("corpus"),
            );
            let part_of_storage = graph.get_graphstorage(part_of_c).unwrap();
            let corpus_root = corpus_nodes
                .into_iter()
                .find(|n| {
                    part_of_storage
                        .get_outgoing_edges((*n).as_ref().unwrap().node)
                        .count()
                        == 0
                })
                .unwrap()?
                .node;
            file_name = format!(
                "{}.{extension}",
                graph
                    .get_node_annos()
                    .get_value_for_item(&corpus_root, &NODE_NAME_KEY)?
                    .unwrap()
            );
        } else {
            let reason = String::from("Could not determine file name for graphML.");
            let err = AnnattoError::Export {
                reason,
                exporter: step_id.module_name.clone(),
>>>>>>> ca1cb528
                path: output_path.to_path_buf(),
            })?;

        let corpus_nodes = graph.get_node_annos().exact_anno_search(
            Some(NODE_TYPE_KEY.ns.as_str()),
            NODE_TYPE_KEY.name.as_str(),
            ValueSearch::Some("corpus"),
        );
        let part_of_storage = graph.get_graphstorage(&part_of_c).unwrap();
        let corpus_root = corpus_nodes
            .into_iter()
            .find(|n| {
                part_of_storage
                    .get_outgoing_edges((*n).as_ref().unwrap().node)
                    .count()
                    == 0
            })
            .unwrap()?
            .node;
        let toplevel_corpus_name = graph
            .get_node_annos()
            .get_value_for_item(&corpus_root, &NODE_NAME_KEY)?
            .unwrap_or(Cow::Borrowed("corpus"));

        // Use the corpus name to determine the file name
        let extension = self.file_extension();
        let file_name = format!("{toplevel_corpus_name}.{extension}");

        if !output_path.exists() {
            create_dir_all(output_path)?;
        }
        let output_file_path = output_path.join(file_name);
        let output_file = File::create(output_file_path.clone())?;

        let infered_vis = if self.guess_vis {
            Some(vis_from_graph(graph)?)
        } else {
            None
        };
        let vis_str = match self.add_vis {
            None => DEFAULT_VIS_STR.to_string(),
            Some(ref visualisations) => visualisations.to_string(),
        };
        let vis = if let Some(vis_cfg) = infered_vis {
            [vis_str, vis_cfg].join("\n\n")
        } else {
            vis_str
        };
        let vis_str = format!("\n{vis}\n");
        reporter.info(format!("Starting export to {}", &output_file_path.display()).as_str())?;
<<<<<<< HEAD

        if self.zip {
            // Create a ZIP file at the given location
            let mut zip = zip::ZipWriter::new(output_file);

            // Create an entry in the ZIP file and write the GraphML to this file entry
            let options = zip::write::FileOptions::default()
                .compression_method(zip::CompressionMethod::Deflated);

            zip.start_file(format!("{toplevel_corpus_name}.graphml"), options)?;

            graphannis_core::graph::serialization::graphml::export(
                graph,
                Some(format!("\n{vis}\n").as_str()),
                &mut zip,
=======
        if self.stable_order {
            graphannis_core::graph::serialization::graphml::export_stable_order(
                graph,
                Some(vis_str.as_str()),
                output_file,
>>>>>>> ca1cb528
                |msg| {
                    reporter.info(msg).expect("Could not send status message");
                },
            )?;
<<<<<<< HEAD
            // Insert all linked files with a *relative* path into the ZIP file.
            // We can't rewrite the links in the GraphML at this point and have
            // to assume that wen unpacking it again, the absolute file paths
            // should point to the original files. But when relative files are
            // used, we can store them in the ZIP file itself and the when
            // unpacked, the paths are still valid regardless of whether they
            // existed in the first place on the target system.
            for file in self.get_linked_files(graph)? {
                let original_path = file?;

                if original_path.is_relative() {
                    zip.start_file(original_path.to_string_lossy(), options)?;
                }
                let file_to_copy = File::open(original_path)?;
                let mut reader = BufReader::new(file_to_copy);
                std::io::copy(&mut reader, &mut zip)?;
            }
        } else {
            // Directly writhe the GraphML to the output file
            graphannis_core::graph::serialization::graphml::export(
                graph,
                Some(format!("\n{vis}\n").as_str()),
=======
        } else {
            graphannis_core::graph::serialization::graphml::export(
                graph,
                Some(vis_str.as_str()),
>>>>>>> ca1cb528
                output_file,
                |msg| {
                    reporter.info(msg).expect("Could not send status message");
                },
            )?;
        }
<<<<<<< HEAD

=======
>>>>>>> ca1cb528
        Ok(())
    }

    fn file_extension(&self) -> &str {
        if self.zip {
            "zip"
        } else {
            "graphml"
        }
    }
}

#[cfg(test)]
mod tests {

    use super::*;
    use std::path::Path;

    use graphannis::AnnotationGraph;
    use tempfile::TempDir;

    use crate::{
        importer::{exmaralda::ImportEXMARaLDA, Importer},
        Module,
    };

    #[test]
    fn export_as_zip_with_files() {
        let importer = ImportEXMARaLDA::default();
        let mut updates = importer
            .import_corpus(
                Path::new("tests/data/import/exmaralda/clean/import/exmaralda"),
                importer.step_id(None),
                None,
            )
            .unwrap();
        let mut g = AnnotationGraph::with_default_graphstorages(false).unwrap();
        g.apply_update(&mut updates, |_| {}).unwrap();

        // Export the annotation graph, but zip the content
        let mut exporter = GraphMLExporter::default();
        exporter.zip = true;

        let output_path = TempDir::new().unwrap();

        exporter
            .export_corpus(&g, output_path.path(), exporter.step_id(None), None)
            .unwrap();
        // The output directory should contain a single ZIP file
        let zip_file_path = output_path.path().join("exmaralda.zip");
        let zip_file = std::fs::File::open(&zip_file_path).unwrap();
        assert_eq!(true, zip_file_path.is_file());
        // Read the ZIP file and check its contents
        let zip = zip::ZipArchive::new(zip_file).unwrap();
        let files: Vec<_> = zip.file_names().collect();
        assert_eq!(vec!["exmaralda.graphml", "test_file.wav"], files);
    }
}<|MERGE_RESOLUTION|>--- conflicted
+++ resolved
@@ -41,21 +41,12 @@
     /// structure of the annotations, e.g. `Dominance` edges are indicators that
     /// a syntactic tree should be visualized.
     guess_vis: bool,
-<<<<<<< HEAD
-    zip: bool,
-}
-
-impl Module for GraphMLExporter {
-    fn module_name(&self) -> &str {
-        MODULE_NAME
-    }
-=======
     /// Always generate the same order of nodes and edges in the output file.
     /// This is e.g. useful when comparing files in a versioning environment
     /// like git.
     /// **Attention: this is slower to generate.**
     stable_order: bool,
->>>>>>> ca1cb528
+    zip: bool,
 }
 
 const DEFAULT_VIS_STR: &str = "# configure visualizations here";
@@ -455,8 +446,7 @@
         step_id: StepID,
         tx: Option<StatusSender>,
     ) -> Result<(), Box<dyn std::error::Error>> {
-<<<<<<< HEAD
-        let reporter = ProgressReporter::new_unknown_total_work(tx, step_id)?;
+        let reporter = ProgressReporter::new_unknown_total_work(tx, step_id.clone())?;
 
         // Get the toplevel corpus name from the corpus structure
         let part_of_c = graph
@@ -465,44 +455,7 @@
             .cloned()
             .ok_or_else(|| AnnattoError::Export {
                 reason: "Could not determine file name for graphML.".into(),
-                exporter: self.module_name().to_string(),
-=======
-        let reporter = ProgressReporter::new_unknown_total_work(tx, step_id.clone())?;
-        let file_name;
-        let extension = self.file_extension();
-        if let Some(part_of_c) = graph
-            .get_all_components(Some(AnnotationComponentType::PartOf), None)
-            .first()
-        {
-            let corpus_nodes = graph.get_node_annos().exact_anno_search(
-                Some(NODE_TYPE_KEY.ns.as_str()),
-                NODE_TYPE_KEY.name.as_str(),
-                ValueSearch::Some("corpus"),
-            );
-            let part_of_storage = graph.get_graphstorage(part_of_c).unwrap();
-            let corpus_root = corpus_nodes
-                .into_iter()
-                .find(|n| {
-                    part_of_storage
-                        .get_outgoing_edges((*n).as_ref().unwrap().node)
-                        .count()
-                        == 0
-                })
-                .unwrap()?
-                .node;
-            file_name = format!(
-                "{}.{extension}",
-                graph
-                    .get_node_annos()
-                    .get_value_for_item(&corpus_root, &NODE_NAME_KEY)?
-                    .unwrap()
-            );
-        } else {
-            let reason = String::from("Could not determine file name for graphML.");
-            let err = AnnattoError::Export {
-                reason,
                 exporter: step_id.module_name.clone(),
->>>>>>> ca1cb528
                 path: output_path.to_path_buf(),
             })?;
 
@@ -553,8 +506,6 @@
         };
         let vis_str = format!("\n{vis}\n");
         reporter.info(format!("Starting export to {}", &output_file_path.display()).as_str())?;
-<<<<<<< HEAD
-
         if self.zip {
             // Create a ZIP file at the given location
             let mut zip = zip::ZipWriter::new(output_file);
@@ -565,22 +516,26 @@
 
             zip.start_file(format!("{toplevel_corpus_name}.graphml"), options)?;
 
-            graphannis_core::graph::serialization::graphml::export(
-                graph,
-                Some(format!("\n{vis}\n").as_str()),
-                &mut zip,
-=======
-        if self.stable_order {
-            graphannis_core::graph::serialization::graphml::export_stable_order(
-                graph,
-                Some(vis_str.as_str()),
-                output_file,
->>>>>>> ca1cb528
-                |msg| {
-                    reporter.info(msg).expect("Could not send status message");
-                },
-            )?;
-<<<<<<< HEAD
+            if self.stable_order {
+                graphannis_core::graph::serialization::graphml::export_stable_order(
+                    graph,
+                    Some(vis_str.as_str()),
+                    &mut zip,
+                    |msg| {
+                        reporter.info(msg).expect("Could not send status message");
+                    },
+                )?;
+            } else {
+                graphannis_core::graph::serialization::graphml::export(
+                    graph,
+                    Some(format!("\n{vis}\n").as_str()),
+                    &mut zip,
+                    |msg| {
+                        reporter.info(msg).expect("Could not send status message");
+                    },
+                )?;
+            }
+
             // Insert all linked files with a *relative* path into the ZIP file.
             // We can't rewrite the links in the GraphML at this point and have
             // to assume that wen unpacking it again, the absolute file paths
@@ -598,27 +553,25 @@
                 let mut reader = BufReader::new(file_to_copy);
                 std::io::copy(&mut reader, &mut zip)?;
             }
-        } else {
-            // Directly writhe the GraphML to the output file
-            graphannis_core::graph::serialization::graphml::export(
-                graph,
-                Some(format!("\n{vis}\n").as_str()),
-=======
-        } else {
-            graphannis_core::graph::serialization::graphml::export(
+        } else if self.stable_order {
+            graphannis_core::graph::serialization::graphml::export_stable_order(
                 graph,
                 Some(vis_str.as_str()),
->>>>>>> ca1cb528
                 output_file,
                 |msg| {
                     reporter.info(msg).expect("Could not send status message");
                 },
             )?;
-        }
-<<<<<<< HEAD
-
-=======
->>>>>>> ca1cb528
+        } else {
+            graphannis_core::graph::serialization::graphml::export(
+                graph,
+                Some(vis_str.as_str()),
+                output_file,
+                |msg| {
+                    reporter.info(msg).expect("Could not send status message");
+                },
+            )?;
+        }
         Ok(())
     }
 
@@ -640,18 +593,19 @@
     use graphannis::AnnotationGraph;
     use tempfile::TempDir;
 
-    use crate::{
-        importer::{exmaralda::ImportEXMARaLDA, Importer},
-        Module,
-    };
+    use crate::importer::{exmaralda::ImportEXMARaLDA, Importer};
 
     #[test]
     fn export_as_zip_with_files() {
+        let step_id = StepID {
+            module_name: "export_graphml".to_string(),
+            path: None,
+        };
         let importer = ImportEXMARaLDA::default();
         let mut updates = importer
             .import_corpus(
                 Path::new("tests/data/import/exmaralda/clean/import/exmaralda"),
-                importer.step_id(None),
+                step_id.clone(),
                 None,
             )
             .unwrap();
@@ -665,7 +619,7 @@
         let output_path = TempDir::new().unwrap();
 
         exporter
-            .export_corpus(&g, output_path.path(), exporter.step_id(None), None)
+            .export_corpus(&g, output_path.path(), step_id, None)
             .unwrap();
         // The output directory should contain a single ZIP file
         let zip_file_path = output_path.path().join("exmaralda.zip");
