--- conflicted
+++ resolved
@@ -1,10 +1,7 @@
-<<<<<<< HEAD
 #![warn(clippy::unwrap_used)]
 
-=======
 #[cfg(feature = "embed-documentation")]
 pub mod documentation_server;
->>>>>>> e12400c8
 pub mod error;
 pub mod exporter;
 pub mod importer;
