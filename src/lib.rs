//! # Introduction to using annatto
//!
//! ## Command line
//!
//! The main usage of annatto is through the command line interface. Run
//! ```bash
//! annatto --help
//! ```
//!
//! to get more help on the sub-commands.
//! The most important command is `annatto run <workflow-file>`, which runs all the modules as defined in the given [workflow] file.
//!
//! ## Modules
//!
//! Annatto comes with a number of modules, which have different types:
//!
//! [**Importer**](importer) modules allow importing files from different formats.
//! More than one importer can be used in a workflow, but then the corpus data needs
//! to be merged using one of the merger manipulators.
//! When running a workflow, the importers are executed first and in parallel.
//!   
//!
//!
//! [**Graph operation**](manipulator) modules change the imported corpus data.
//! They are executed one after another (non-parallel) and in the order they have been defined in the workflow.
//!
//! [**Exporter**](exporter) modules export the data into different formats.
//! More than one exporter can be used in a workflow.
//! When running a workflow, the exporters are executed last and in parallel.
//!

pub mod error;
pub mod exporter;
pub mod importer;
pub mod manipulator;
pub mod models;
pub mod progress;
pub mod runtime;
pub mod util;
pub mod workflow;

use std::{
    fmt::Display,
    path::{Path, PathBuf},
};

use error::Result;
<<<<<<< HEAD
use exporter::{graphml::GraphMLExporter, xlsx::XlsxExporter, Exporter};
=======
use exporter::{exmaralda::ExportExmaralda, graphml::GraphMLExporter, Exporter};
>>>>>>> 73cd8be7
use importer::{
    conllu::ImportCoNLLU, exmaralda::ImportEXMARaLDA, file_nodes::CreateFileNodes,
    graphml::GraphMLImporter, meta::AnnotateCorpus, none::CreateEmptyCorpus, opus::ImportOpusLinks,
    ptb::PtbImporter, textgrid::TextgridImporter, treetagger::TreeTaggerImporter,
    xlsx::ImportSpreadsheet, xml::ImportXML, Importer,
};
use manipulator::{
    check::Check, collapse::Collapse, enumerate::EnumerateMatches, link::LinkNodes, map::MapAnnos,
    merge::Merge, no_op::NoOp, re::Revise, Manipulator,
};
use serde_derive::Deserialize;

#[derive(Deserialize)]
#[serde(tag = "format", rename_all = "lowercase", content = "config")]
pub enum WriteAs {
    GraphML(#[serde(default)] GraphMLExporter), // the purpose of serde(default) here is, that an empty `[export.config]` table can be omited
<<<<<<< HEAD
    Xlsx(#[serde(default)] XlsxExporter),
=======
    EXMARaLDA(#[serde(default)] ExportExmaralda),
>>>>>>> 73cd8be7
}

impl Default for WriteAs {
    // the purpose of this default is to allow to omit `format` in an `[[export]]` table
    fn default() -> Self {
        WriteAs::GraphML(GraphMLExporter::default())
    }
}

impl ToString for WriteAs {
    fn to_string(&self) -> String {
        self.writer().module_name().to_string()
    }
}

impl WriteAs {
    fn writer(&self) -> &dyn Exporter {
        match self {
            WriteAs::GraphML(m) => m,
<<<<<<< HEAD
            WriteAs::Xlsx(m) => m,
=======
            WriteAs::EXMARaLDA(m) => m,
>>>>>>> 73cd8be7
        }
    }
}

#[derive(Deserialize)]
#[serde(tag = "format", rename_all = "lowercase", content = "config")]
pub enum ReadFrom {
    CoNLLU(#[serde(default)] ImportCoNLLU),
    EXMARaLDA(#[serde(default)] ImportEXMARaLDA),
    GraphML(#[serde(default)] GraphMLImporter),
    Meta(#[serde(default)] AnnotateCorpus),
    None(#[serde(default)] CreateEmptyCorpus),
    Opus(#[serde(default)] ImportOpusLinks),
    Path(#[serde(default)] CreateFileNodes),
    PTB(#[serde(default)] PtbImporter),
    TextGrid(#[serde(default)] TextgridImporter),
    TreeTagger(#[serde(default)] TreeTaggerImporter),
    Xlsx(#[serde(default)] ImportSpreadsheet),
    Xml(ImportXML),
}

impl Default for ReadFrom {
    // the purpose of this default is to allow to omit `format` in an `[[import]]` table
    fn default() -> Self {
        ReadFrom::None(CreateEmptyCorpus::default())
    }
}

impl ToString for ReadFrom {
    fn to_string(&self) -> String {
        self.reader().module_name().to_string()
    }
}

impl ReadFrom {
    fn reader(&self) -> &dyn Importer {
        match self {
            ReadFrom::CoNLLU(m) => m,
            ReadFrom::EXMARaLDA(m) => m,
            ReadFrom::PTB(m) => m,
            ReadFrom::TextGrid(m) => m,
            ReadFrom::TreeTagger(m) => m,
            ReadFrom::None(m) => m,
            ReadFrom::Meta(m) => m,
            ReadFrom::Xlsx(m) => m,
            ReadFrom::GraphML(m) => m,
            ReadFrom::Path(m) => m,
            ReadFrom::Xml(m) => m,
            ReadFrom::Opus(m) => m,
        }
    }
}

#[derive(Deserialize)]
#[serde(tag = "action", rename_all = "lowercase", content = "config")]
pub enum GraphOp {
    Check(Check),       // no default, has a (required) path attribute
    Collapse(Collapse), // no default, there is no such thing as a default component
    Enumerate(#[serde(default)] EnumerateMatches),
    Link(LinkNodes),                  // no default, has required attributes
    Map(MapAnnos),                    // no default, has a (required) path attribute
    Merge(Merge),                     // no default, has required attributes
    Revise(#[serde(default)] Revise), // does nothing on default
    None(#[serde(default)] NoOp),     // has no attributes
}

impl Default for GraphOp {
    // the purpose of this default is to allow to omit `format` in an `[[graph_op]]` table
    fn default() -> Self {
        GraphOp::None(NoOp::default())
    }
}

impl ToString for GraphOp {
    fn to_string(&self) -> String {
        self.processor().module_name().to_string()
    }
}

impl GraphOp {
    fn processor(&self) -> &dyn Manipulator {
        match self {
            GraphOp::Check(m) => m,
            GraphOp::Collapse(m) => m,
            GraphOp::Link(m) => m,
            GraphOp::Map(m) => m,
            GraphOp::Merge(m) => m,
            GraphOp::Revise(m) => m,
            GraphOp::None(m) => m,
            GraphOp::Enumerate(m) => m,
        }
    }
}

/// Unique ID of a single step in the conversion pipeline.
#[derive(Eq, PartialEq, Hash, Debug, Clone)]
pub struct StepID {
    /// The name of the module used in this step.
    pub module_name: String,
    /// The path (input or output) used in this step.
    pub path: Option<PathBuf>,
}

impl Display for StepID {
    fn fmt(&self, f: &mut std::fmt::Formatter<'_>) -> std::fmt::Result {
        if let Some(path) = &self.path {
            write!(f, "{} ({})", self.module_name, path.to_string_lossy())
        } else {
            write!(f, "{}", self.module_name)
        }
    }
}

/// Represents a single step in a conversion pipeline.
pub trait Step {
    fn get_step_id(&self) -> StepID;
}

#[derive(Deserialize)]
pub struct ImporterStep {
    #[serde(flatten)]
    module: ReadFrom,
    path: PathBuf,
}

impl Step for ImporterStep {
    fn get_step_id(&self) -> StepID {
        StepID {
            module_name: self.module.to_string(),
            path: Some(self.path.clone()),
        }
    }
}

#[derive(Deserialize)]
pub struct ExporterStep {
    #[serde(flatten)]
    module: WriteAs,
    path: PathBuf,
}

impl Step for ExporterStep {
    fn get_step_id(&self) -> StepID {
        StepID {
            module_name: self.module.to_string(),
            path: Some(self.path.clone()),
        }
    }
}

#[derive(Deserialize)]
pub struct ManipulatorStep {
    #[serde(flatten)]
    module: GraphOp,
    workflow_directory: Option<PathBuf>,
}

impl Step for ManipulatorStep {
    fn get_step_id(&self) -> StepID {
        StepID {
            module_name: self.module.to_string(),
            path: None,
        }
    }
}

/// A module that can be used in the conversion pipeline.
pub trait Module: Sync {
    /// Get the name of the module as string.
    fn module_name(&self) -> &str;

    /// Return the ID of the module when used with the given specific path.
    fn step_id(&self, path: Option<&Path>) -> StepID {
        StepID {
            module_name: self.module_name().to_string(),
            path: path.map(|p| p.to_path_buf()),
        }
    }
}<|MERGE_RESOLUTION|>--- conflicted
+++ resolved
@@ -45,11 +45,9 @@
 };
 
 use error::Result;
-<<<<<<< HEAD
-use exporter::{graphml::GraphMLExporter, xlsx::XlsxExporter, Exporter};
-=======
-use exporter::{exmaralda::ExportExmaralda, graphml::GraphMLExporter, Exporter};
->>>>>>> 73cd8be7
+use exporter::{
+    exmaralda::ExportExmaralda, graphml::GraphMLExporter, xlsx::XlsxExporter, Exporter,
+};
 use importer::{
     conllu::ImportCoNLLU, exmaralda::ImportEXMARaLDA, file_nodes::CreateFileNodes,
     graphml::GraphMLImporter, meta::AnnotateCorpus, none::CreateEmptyCorpus, opus::ImportOpusLinks,
@@ -66,11 +64,8 @@
 #[serde(tag = "format", rename_all = "lowercase", content = "config")]
 pub enum WriteAs {
     GraphML(#[serde(default)] GraphMLExporter), // the purpose of serde(default) here is, that an empty `[export.config]` table can be omited
-<<<<<<< HEAD
+    EXMARaLDA(#[serde(default)] ExportExmaralda),
     Xlsx(#[serde(default)] XlsxExporter),
-=======
-    EXMARaLDA(#[serde(default)] ExportExmaralda),
->>>>>>> 73cd8be7
 }
 
 impl Default for WriteAs {
@@ -90,11 +85,8 @@
     fn writer(&self) -> &dyn Exporter {
         match self {
             WriteAs::GraphML(m) => m,
-<<<<<<< HEAD
+            WriteAs::EXMARaLDA(m) => m,
             WriteAs::Xlsx(m) => m,
-=======
-            WriteAs::EXMARaLDA(m) => m,
->>>>>>> 73cd8be7
         }
     }
 }
