--- conflicted
+++ resolved
@@ -11,14 +11,11 @@
 - Add `conllu` as export format
 - import of `conllu` now supports enhanced dependencies
 - Adds `saltxml` export format
-<<<<<<< HEAD
+- Adds `time` graph op to add or enrich time annotations
 - The `table` exporter now supports the `id_column` parameter to
   enable/disable the ID column.
 - Importers that map directories to (sub)-corpora and files to documents can now also importt the
   corpus if the `path` argument points to a single file.
-=======
-- Adds `time` graph op to add or enrich time annotations
->>>>>>> b082cc1b
 
 ### Changed
 
