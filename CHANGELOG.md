--- conflicted
+++ resolved
@@ -9,7 +9,6 @@
 
 ### Added
 
-<<<<<<< HEAD
 - allow to leak graph updates to text file
 - import textgrid, ptb, graphml, corpus annotations (metadata), spreadsheets
 - check documents with list of AQL queries and expected results
@@ -18,19 +17,4 @@
 - apply single combined update after imports are finished to avoid multiple
 - calls to apply_update
 - replace annotation names, namespaces, move annotations, delete annotations (re)
-- export gaphml
-=======
-- allow to leak graph updates to text file 
-- basic finalizer for merge (merge is implicitly performed during multiple
-  imports)
-- unified path handling in EXMARaLDA and CoNLL importer (still needs refactoring
-  to util method)
-- added properties to CoNLLImporter to drop import of ordering and to qualify
-  annotations with a separate name
-- simplified implementation of merge checker
-- merge checker always finishes and lists all misaligned documents
-- apply single combined update after imports are finished to avoid multiple
-  calls to `apply_update`
-- added property on.error to merge checker -- merge checker can now continue by
-  dropping or forwarding erroneous documents if desired
->>>>>>> 9c0fb76a
+- export graphml