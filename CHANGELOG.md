--- conflicted
+++ resolved
@@ -9,6 +9,8 @@
 
 - progress reports for `enumerate`, `link`, and `map`
 - `revise` can now rename nodes using attribute `node_names`, e. g. for renaming (top level) corpus nodes. The syntax is equivalent to renaming annotations, thus renaming with an empty value will lead to deletion. Renaming with an existing value (also rename with self) will lead to an error.
+- Add `zip` option to GraphML export to directly export as ZIP file which can be
+  more easily imported in ANNIS.
 
 ### Changed
 
@@ -41,10 +43,6 @@
 - Added simple chunker module based on
   [text-splitter](https://crates.io/crates/text-splitter).
 - `check` can write check report to file 
-<<<<<<< HEAD
-- Add `zip` option to GraphML export to directly export as ZIP file which can be
-  more easily imported in ANNIS.
-=======
 - `check` can test a corpus graph comparing results to an external corpus graph loaded from a graphANNIS database
 - import `ptb` can now split node annotations to derive a label for the incoming edge, when a delimiter is provided 
   using `edge_delimiter`. E. g., `NP-sbj` will create a node of category `NP`, whose incoming edge has function `sbj`,
@@ -52,7 +50,6 @@
 - config attribute `stable_order` for exporting graphml enforces stable ordering of edges and nodes in output
 - toml workflow files now strictly need to stick to known fields of module structs
 - command line interface now has the `list` subcommand to list all modules and the `info`  subcommand to show the description and parameters of a module.o
->>>>>>> ca1cb528
 
 ### Changed
 
