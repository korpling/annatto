--- conflicted
+++ resolved
@@ -5,11 +5,10 @@
 
 ## [Unreleased]
 
-<<<<<<< HEAD
 ### Added
 
 - Import and tokenize plain text files with the new `text` importer.
-=======
+
 ### Changed
 
 - export `xlsx`: Switched to another library for writing xlsx.
@@ -17,7 +16,6 @@
 ### Fixed
 
 - export `xlsx`: Overlapping spans in the same column cannot be written anymore and a warning is raised.
->>>>>>> fd980e67
 
 ## [0.41.0] - 2025-10-13
 
